{
  "tools": {
<<<<<<< HEAD
    "dotnet": "3.0.100-preview4-011172",
=======
    "dotnet": "3.0.100-preview5-011162",
>>>>>>> 6916b50e
    "vs-opt": {
      "version": "15.9"
    }
  },
  "msbuild-sdks": {
    "Microsoft.DotNet.Arcade.Sdk": "1.0.0-beta.19206.5"
  }
}<|MERGE_RESOLUTION|>--- conflicted
+++ resolved
@@ -1,10 +1,6 @@
 {
   "tools": {
-<<<<<<< HEAD
-    "dotnet": "3.0.100-preview4-011172",
-=======
     "dotnet": "3.0.100-preview5-011162",
->>>>>>> 6916b50e
     "vs-opt": {
       "version": "15.9"
     }
