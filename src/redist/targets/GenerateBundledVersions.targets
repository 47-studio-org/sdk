<Project>

  <Target Name="GenerateBundledVersions"
          Condition="'$(PgoInstrument)' != 'true'"
          DependsOnTargets="GenerateBundledVersionsProps;GenerateBundledCliToolsProps" >

    <WriteLinesToFile
      File="$(ArtifactsShippingPackagesDir)productVersion.txt"
      Lines="$(PackageVersion)"
      Overwrite="true"
      Encoding="ASCII" />

    <WriteLinesToFile
      File="$(ArtifactsShippingPackagesDir)sdk-productVersion.txt"
      Lines="$(PackageVersion)"
      Overwrite="true"
      Encoding="ASCII" />

    <GetDependencyInfo
      VersionDetailsXmlFile="$(RepoRoot)eng/Version.Details.xml"
      DependencyName="Microsoft.NETCore.App.Ref">
       <Output TaskParameter="DependencyVersion" PropertyName="DepRuntimeVersion" />
       <Output TaskParameter="DependencyCommit" PropertyName="DepRuntimeCommit" />
    </GetDependencyInfo>

    <GetDependencyInfo
      VersionDetailsXmlFile="$(RepoRoot)eng/Version.Details.xml"
      DependencyName="Microsoft.AspNetCore.App.Ref">
       <Output TaskParameter="DependencyVersion" PropertyName="DepAspNetCoreVersion" />
       <Output TaskParameter="DependencyCommit" PropertyName="DepAspNetCoreCommit" />
    </GetDependencyInfo>

    <GetDependencyInfo
      VersionDetailsXmlFile="$(RepoRoot)eng/Version.Details.xml"
      DependencyName="Microsoft.WindowsDesktop.App.Ref">
       <Output TaskParameter="DependencyVersion" PropertyName="DepWindowsDesktopVersion" />
       <Output TaskParameter="DependencyCommit" PropertyName="DepWindowsDesktopCommit" />
    </GetDependencyInfo>

    <GetDependencyInfo
      VersionDetailsXmlFile="$(RepoRoot)eng/Version.Details.xml"
      DependencyName="Microsoft.NET.Sdk">
       <Output TaskParameter="DependencyVersion" PropertyName="DepDotNetSdkVersion" />
       <Output TaskParameter="DependencyCommit" PropertyName="DepDotNetSdkCommit" />
    </GetDependencyInfo>

    <!-- Format for productCommits-%rid%.txt:
       installer_commit="%commit%" installer_version="%version%"
       runtime_commit="%commit%" runtime_version="%version%"
       aspnetcore_commit="%commit%" aspnetcore_version="%version%"
       windowsdesktop_commit="%commit%" windowsdesktop_version="%version%"
       sdk_commit="%commit%" sdk_version="%version%"
    -->
    <ItemGroup>
      <Line Include="installer" Version="$(PackageVersion)" Commit="$(BUILD_SOURCEVERSION)" />
      <Line Include="runtime" Version="$(DepRuntimeVersion)" Commit="$(DepRuntimeCommit)" />
      <Line Include="aspnetcore" Version="$(DepAspNetCoreVersion)" Commit="$(DepAspNetCoreCommit)" />
      <Line Include="windowsdesktop" Version="$(DepWindowsDesktopVersion)" Commit="$(DepWindowsDesktopCommit)" />
      <Line Include="sdk" Version="$(DepDotNetSdkVersion)" Commit="$(DepDotNetSdkCommit)" />
    </ItemGroup>
    <WriteLinesToFile
      File="$(ArtifactsShippingPackagesDir)productCommit-$(Rid).txt"
      Lines="@(Line->'%(Identity)_commit=&quot;%(Commit)&quot; %(Identity)_version=&quot;%(Version)&quot;', '%0A')"
      Overwrite="true"
      Encoding="ASCII"/>

  </Target>

  <PropertyGroup>
      <VersionFeature21>30</VersionFeature21>
      <VersionFeature31>32</VersionFeature31>
      <VersionFeature50>17</VersionFeature50>
<<<<<<< HEAD
      <VersionFeature60>13</VersionFeature60>
      <VersionFeature70>2</VersionFeature70>
=======
      <VersionFeature60>14</VersionFeature60>
>>>>>>> ce3110dd
  </PropertyGroup>

  <Target Name="GenerateBundledVersionsProps" DependsOnTargets="SetupBundledComponents">
    <PropertyGroup>
      <BundledVersionsPropsFileName>Microsoft.NETCoreSdk.BundledVersions.props</BundledVersionsPropsFileName>
    </PropertyGroup>

    <PropertyGroup>
      <_NETCoreAppPackageVersion>$(MicrosoftNETCoreAppRuntimePackageVersion)</_NETCoreAppPackageVersion>
      <_NETStandardLibraryPackageVersion>$(NETStandardLibraryRefPackageVersion)</_NETStandardLibraryPackageVersion>
      <_NETCorePlatformsPackageVersion>$(MicrosoftNETCorePlatformsPackageVersion)</_NETCorePlatformsPackageVersion>

      <_NET70RuntimePackVersion>7.0.$(VersionFeature70)</_NET70RuntimePackVersion>
      <_NET70TargetingPackVersion>7.0.$(VersionFeature70)</_NET70TargetingPackVersion>
      <_NET70ILLinkPackVersion>7.0.100-1.23062.2</_NET70ILLinkPackVersion>
      <_WindowsDesktop70RuntimePackVersion>7.0.$(VersionFeature70)</_WindowsDesktop70RuntimePackVersion>
      <_WindowsDesktop70TargetingPackVersion>7.0.$(VersionFeature70)</_WindowsDesktop70TargetingPackVersion>
      <_AspNet70RuntimePackVersion>7.0.$(VersionFeature70)</_AspNet70RuntimePackVersion>
      <_AspNet70TargetingPackVersion>7.0.$(VersionFeature70)</_AspNet70TargetingPackVersion>

      <_NET60RuntimePackVersion>6.0.$(VersionFeature60)</_NET60RuntimePackVersion>
      <_NET60TargetingPackVersion>6.0.$(VersionFeature60)</_NET60TargetingPackVersion>
      <_WindowsDesktop60RuntimePackVersion>6.0.$(VersionFeature60)</_WindowsDesktop60RuntimePackVersion>
      <_WindowsDesktop60TargetingPackVersion>6.0.$(VersionFeature60)</_WindowsDesktop60TargetingPackVersion>
      <_AspNet60RuntimePackVersion>6.0.$(VersionFeature60)</_AspNet60RuntimePackVersion>
      <_AspNet60TargetingPackVersion>6.0.$(VersionFeature60)</_AspNet60TargetingPackVersion>

      <_NET50RuntimePackVersion>5.0.$(VersionFeature50)</_NET50RuntimePackVersion>
      <_NET50TargetingPackVersion>5.0.0</_NET50TargetingPackVersion>
      <_WindowsDesktop50RuntimePackVersion>5.0.$(VersionFeature50)</_WindowsDesktop50RuntimePackVersion>
      <_WindowsDesktop50TargetingPackVersion>5.0.0</_WindowsDesktop50TargetingPackVersion>
      <_AspNet50RuntimePackVersion>5.0.$(VersionFeature50)</_AspNet50RuntimePackVersion>
      <_AspNet50TargetingPackVersion>5.0.0</_AspNet50TargetingPackVersion>

      <_NETCoreApp30RuntimePackVersion>3.0.3</_NETCoreApp30RuntimePackVersion>
      <_NETCoreApp30TargetingPackVersion>3.0.0</_NETCoreApp30TargetingPackVersion>

      <_NETCoreApp31RuntimePackVersion>3.1.$(VersionFeature31)</_NETCoreApp31RuntimePackVersion>
      <_NETCoreApp31TargetingPackVersion>3.1.0</_NETCoreApp31TargetingPackVersion>

      <_WindowsDesktop30RuntimePackVersion>3.0.3</_WindowsDesktop30RuntimePackVersion>
      <_WindowsDesktop30TargetingPackVersion>3.0.0</_WindowsDesktop30TargetingPackVersion>

      <_WindowsDesktop31RuntimePackVersion>3.1.$(VersionFeature31)</_WindowsDesktop31RuntimePackVersion>
      <_WindowsDesktop31TargetingPackVersion>3.1.0</_WindowsDesktop31TargetingPackVersion>

      <_AspNet30RuntimePackVersion>3.0.3</_AspNet30RuntimePackVersion>
      <_AspNet30TargetingPackVersion>3.0.1</_AspNet30TargetingPackVersion>

      <_AspNet31RuntimePackVersion>3.1.$(VersionFeature31)</_AspNet31RuntimePackVersion>
      <_AspNet31TargetingPackVersion>3.1.10</_AspNet31TargetingPackVersion>

      <!-- Use only major and minor in target framework version -->
      <_NETCoreAppTargetFrameworkVersion>$(_NETCoreAppPackageVersion.Split('.')[0]).$(_NETCoreAppPackageVersion.Split('.')[1])</_NETCoreAppTargetFrameworkVersion>
      <_NETStandardTargetFrameworkVersion>$(_NETStandardLibraryPackageVersion.Split('.')[0]).$(_NETStandardLibraryPackageVersion.Split('.')[1])</_NETStandardTargetFrameworkVersion>

      <_NETCoreSdkBeingBuiltIsPreview Condition=" '$(DotNetFinalVersionKind)' != 'release' ">true</_NETCoreSdkBeingBuiltIsPreview>
      <_NETCoreSdkBeingBuiltIsPreview Condition=" '$(DotNetFinalVersionKind)' == 'release' ">false</_NETCoreSdkBeingBuiltIsPreview>
    </PropertyGroup>

    <ItemGroup>
      <NetCore30RuntimePackRids Include="
          linux-arm;
          linux-arm64;
          linux-musl-arm64;
          linux-musl-x64;
          linux-x64;
          osx-x64;
          rhel.6-x64;
          tizen.4.0.0-armel;
          tizen.5.0.0-armel;
          win-arm;
          win-arm64;
          win-x64;
          win-x86;
          " />

      <NetCore31RuntimePackRids Include="@(NetCore30RuntimePackRids)"/>

      <Net50AppHostRids Include="
          @(NetCore31RuntimePackRids);
          linux-musl-arm;
          "/>

      <Net50RuntimePackRids Include="
          @(Net50AppHostRids);
          browser-wasm;
          " />

      <Net60AppHostRids Include="
          @(Net50AppHostRids);
          osx-arm64;
          linux-s390x;
          "/>

      <Net60RuntimePackRids Include="
          @(Net50RuntimePackRids);
          osx-arm64;
          maccatalyst-x64;
          maccatalyst-arm64;
          linux-s390x;
          " />

      <!-- In .NET 6 the browser-wasm runtime pack started using the Mono naming pattern -->
      <Net60RuntimePackRids Remove="browser-wasm" />

      <Net70AppHostRids Include="
          @(Net60AppHostRids);
          linux-bionic-arm;
          linux-bionic-arm64;
          linux-bionic-x64;
          linux-bionic-x86;
          linux-ppc64le;
          "/>

      <Net70RuntimePackRids Include="
          @(Net60RuntimePackRids);
          linux-bionic-arm;
          linux-bionic-arm64;
          linux-bionic-x64;
          linux-bionic-x86;
          linux-ppc64le;
          " />

      <NetCoreAppHostRids Include="
          @(Net70AppHostRids);
          " />

      <NetCoreRuntimePackRids Include="
          @(Net70RuntimePackRids);
          " />

      <!--
        In source-build, we build the current RID from source, which may be
        non-portable and/or not an official RID. However, we can only use the
        apphost pack, not the runtime pack, because:
        - Apphost packs are distributed in the SDK.
        - Runtime packs are not shipped with the SDK, only on NuGet.

        Adding the ability to distribute and use source-built runtime packs is
        tracked by: https://github.com/dotnet/source-build/issues/1215
      -->
      <NetCoreAppHostRids
        Condition="'$(DotNetBuildFromSource)' == 'true'"
        Include="$(ProductMonikerRid)" />

      <MonoRuntimePackRids Include="
          @(NetCoreRuntimePackRids);
          browser-wasm;
          ios-arm64;
          ios-arm;
          iossimulator-arm64;
          iossimulator-x64;
          iossimulator-x86;
          tvos-arm64;
          tvossimulator-arm64;
          tvossimulator-x64;
          android-arm64;
          android-arm;
          android-x64;
          android-x86;
          " />

      <!-- Mono doesn't support these RIDs -->
      <MonoRuntimePackRids Remove="tizen.4.0.0-armel;tizen.5.0.0-armel" />

      <AspNetCore30RuntimePackRids Include="
        win-x64;
        win-x86;
        win-arm;
        osx-x64;
        linux-musl-x64;
        linux-musl-arm64;
        linux-x64;
        linux-arm;
        linux-arm64;
        " />

      <Net50Crossgen2SupportedRids Include="linux-musl-x64;linux-x64;win-x64" />

      <Net60Crossgen2SupportedRids Include="
          @(Net50Crossgen2SupportedRids);
          linux-arm;
          linux-arm64;
          linux-musl-arm;
          linux-musl-arm64;
          osx-arm64;
          osx-x64;
          win-arm;
          win-arm64;
          win-x86;
          " />

      <Crossgen2SupportedRids Include="@(Net60Crossgen2SupportedRids)" />

      <!-- Match the Crossgen2 RIDs although some are currently not supported in NativeAOT. Its better for the SDK not to block on the RIDs and let NativeAOT manage the experience -->
      <ILCompilerSupportedRids Include="@(Net60Crossgen2SupportedRids)" />

      <AspNetCore31RuntimePackRids Include="@(AspNetCore30RuntimePackRids)" />
      <AspNetCore50RuntimePackRids Include="@(AspNetCore31RuntimePackRids);linux-musl-arm;win-arm64" />
      <AspNetCore60RuntimePackRids Include="@(AspNetCore50RuntimePackRids);osx-arm64;linux-s390x" />
      <AspNetCore70RuntimePackRids Include="@(AspNetCore60RuntimePackRids);linux-ppc64le" />
      <AspNetCore80RuntimePackRids Include="@(AspNetCore70RuntimePackRids)" />

      <WindowsDesktop30RuntimePackRids Include="win-x64;win-x86" />
      <WindowsDesktop31RuntimePackRids Include="@(WindowsDesktop30RuntimePackRids)" />
      <WindowsDesktop50RuntimePackRids Include="@(WindowsDesktop31RuntimePackRids);win-arm64" />
      <WindowsDesktopRuntimePackRids Include="@(WindowsDesktop50RuntimePackRids)" />
    </ItemGroup>

    <!--
        Generate default runtime framework versions
      -->
    <GenerateDefaultRuntimeFrameworkVersion RuntimePackVersion="$(MicrosoftNETCoreAppRuntimePackageVersion)">
      <Output TaskParameter="DefaultRuntimeFrameworkVersion" PropertyName="MicrosoftNETCoreAppDefaultRuntimeFrameworkVersion" />
    </GenerateDefaultRuntimeFrameworkVersion>
    <GenerateDefaultRuntimeFrameworkVersion RuntimePackVersion="$(MicrosoftWindowsDesktopAppRuntimePackageVersion)">
      <Output TaskParameter="DefaultRuntimeFrameworkVersion" PropertyName="MicrosoftWindowsDesktopAppDefaultRuntimeFrameworkVersion" />
    </GenerateDefaultRuntimeFrameworkVersion>
    <GenerateDefaultRuntimeFrameworkVersion RuntimePackVersion="$(MicrosoftAspNetCoreAppRuntimePackageVersion)">
      <Output TaskParameter="DefaultRuntimeFrameworkVersion" PropertyName="MicrosoftAspNetCoreAppDefaultRuntimeFrameworkVersion" />
    </GenerateDefaultRuntimeFrameworkVersion>

    <ItemGroup>
      <ImplicitPackageVariable Include="Microsoft.NETCore.App"
                               TargetFrameworkVersion="1.0"
                               DefaultVersion="1.0.5"
                               LatestVersion="1.0.16" />
      <ImplicitPackageVariable Include="Microsoft.NETCore.App"
                               TargetFrameworkVersion="1.1"
                               DefaultVersion="1.1.2"
                               LatestVersion="1.1.13" />
      <ImplicitPackageVariable Include="Microsoft.NETCore.App"
                               TargetFrameworkVersion="2.0"
                               DefaultVersion="2.0.0"
                               LatestVersion="2.0.9" />
      <ImplicitPackageVariable Include="Microsoft.NETCore.App"
                               TargetFrameworkVersion="2.1"
                               DefaultVersion="2.1.0"
                               LatestVersion="2.1.$(VersionFeature21)" />
      <ImplicitPackageVariable Include="Microsoft.NETCore.App"
                               TargetFrameworkVersion="2.2"
                               DefaultVersion="2.2.0"
                               LatestVersion="2.2.8" />
      <ImplicitPackageVariable Include="Microsoft.AspNetCore.App"
                               TargetFrameworkVersion="2.1"
                               DefaultVersion="2.1.1"
                               LatestVersion="2.1.$(VersionFeature21)"/>
      <ImplicitPackageVariable Include="Microsoft.AspNetCore.All"
                               TargetFrameworkVersion="2.1"
                               DefaultVersion="2.1.1"
                               LatestVersion="2.1.$(VersionFeature21)"/>

      <ImplicitPackageVariable Include="Microsoft.AspNetCore.App"
                               TargetFrameworkVersion="2.2"
                               DefaultVersion="2.2.0"
                               LatestVersion="2.2.8"/>
      <ImplicitPackageVariable Include="Microsoft.AspNetCore.All"
                               TargetFrameworkVersion="2.2"
                               DefaultVersion="2.2.0"
                               LatestVersion="2.2.8"/>
    </ItemGroup>

    <PropertyGroup>
      <PortableProductMonikerRid Condition="'$(PortableProductMonikerRid)' == ''">$(ProductMonikerRid)</PortableProductMonikerRid>
    </PropertyGroup>


    <PropertyGroup>
      <BundledVersionsPropsContent>
<![CDATA[
<!--
***********************************************************************************************
$(BundledVersionsPropsFileName)

WARNING:  DO NOT MODIFY this file unless you are knowledgeable about MSBuild and have
          created a backup copy.  Incorrect changes to this file will make it
          impossible to load or build your projects from the command-line or the IDE.

Copyright (c) .NET Foundation. All rights reserved.
***********************************************************************************************
-->
<Project>
  <PropertyGroup>
    <NetCoreRoot Condition="'%24(NetCoreRoot)' == ''">%24([MSBuild]::NormalizePath('%24(MSBuildThisFileDirectory)..\..\'))</NetCoreRoot>
    <NetCoreTargetingPackRoot Condition="'%24(NetCoreTargetingPackRoot)' == ''">%24([MSBuild]::EnsureTrailingSlash('%24(NetCoreRoot)'))packs</NetCoreTargetingPackRoot>

    <NETCoreAppMaximumVersion>$(_NETCoreAppTargetFrameworkVersion)</NETCoreAppMaximumVersion>
    <BundledNETCoreAppTargetFrameworkVersion>$(_NETCoreAppTargetFrameworkVersion)</BundledNETCoreAppTargetFrameworkVersion>
    <BundledNETCoreAppPackageVersion>$(_NETCoreAppPackageVersion)</BundledNETCoreAppPackageVersion>
    <BundledNETStandardTargetFrameworkVersion>$(_NETStandardTargetFrameworkVersion)</BundledNETStandardTargetFrameworkVersion>
    <BundledNETStandardPackageVersion>$(_NETStandardLibraryPackageVersion)</BundledNETStandardPackageVersion>
    <BundledNETCorePlatformsPackageVersion>$(_NETCorePlatformsPackageVersion)</BundledNETCorePlatformsPackageVersion>
    <BundledRuntimeIdentifierGraphFile>%24(MSBuildThisFileDirectory)RuntimeIdentifierGraph.json</BundledRuntimeIdentifierGraphFile>
    <NETCoreSdkVersion>$(Version)</NETCoreSdkVersion>
    <NETCoreSdkRuntimeIdentifier>$(ProductMonikerRid)</NETCoreSdkRuntimeIdentifier>
    <NETCoreSdkPortableRuntimeIdentifier>$(PortableProductMonikerRid)</NETCoreSdkPortableRuntimeIdentifier>
    <_NETCoreSdkIsPreview>$(_NETCoreSdkBeingBuiltIsPreview)</_NETCoreSdkIsPreview>
  </PropertyGroup>
  <ItemGroup>
    @(ImplicitPackageVariable->'<ImplicitPackageReferenceVersion Include="%(Identity)" TargetFrameworkVersion="%(TargetFrameworkVersion)" DefaultVersion="%(DefaultVersion)" LatestVersion="%(LatestVersion)"/>', '
    ')

    <!-- .NET 8.0 -->
    <KnownFrameworkReference Include="Microsoft.NETCore.App"
                              TargetFramework="net8.0"
                              RuntimeFrameworkName="Microsoft.NETCore.App"
                              DefaultRuntimeFrameworkVersion="$(MicrosoftNETCoreAppDefaultRuntimeFrameworkVersion)"
                              LatestRuntimeFrameworkVersion="$(MicrosoftNETCoreAppRuntimePackageVersion)"
                              TargetingPackName="Microsoft.NETCore.App.Ref"
                              TargetingPackVersion="$(MicrosoftNETCoreAppRefPackageVersion)"
                              RuntimePackNamePatterns="Microsoft.NETCore.App.Runtime.**RID**"
                              RuntimePackRuntimeIdentifiers="@(NetCoreRuntimePackRids, '%3B')"
                              />

    <KnownAppHostPack Include="Microsoft.NETCore.App"
                      TargetFramework="net8.0"
                      AppHostPackNamePattern="Microsoft.NETCore.App.Host.**RID**"
                      AppHostPackVersion="$(_NETCoreAppPackageVersion)"
                      AppHostRuntimeIdentifiers="@(NetCoreAppHostRids, '%3B')"
                      ExcludedRuntimeIdentifiers="android"
                      />

    <KnownCrossgen2Pack Include="Microsoft.NETCore.App.Crossgen2"
                        TargetFramework="net8.0"
                        Crossgen2PackNamePattern="Microsoft.NETCore.App.Crossgen2.**RID**"
                        Crossgen2PackVersion="$(MicrosoftNETCoreAppRuntimePackageVersion)"
                        Crossgen2RuntimeIdentifiers="@(Crossgen2SupportedRids, '%3B')"
                        />

    <KnownILCompilerPack Include="Microsoft.DotNet.ILCompiler"
                         TargetFramework="net8.0"
                         ILCompilerPackNamePattern="runtime.**RID**.Microsoft.DotNet.ILCompiler"
                         ILCompilerPackVersion="$(MicrosoftNETCoreAppRuntimePackageVersion)"
                         ILCompilerRuntimeIdentifiers="@(ILCompilerSupportedRids, '%3B')"
                         />

    <KnownILLinkPack Include="Microsoft.NET.ILLink.Tasks"
                     TargetFramework="net8.0"
                     ILLinkPackVersion="$(MicrosoftNETCoreAppRuntimePackageVersion)" />

    <KnownRuntimePack Include="Microsoft.NETCore.App"
                      TargetFramework="net8.0"
                      RuntimeFrameworkName="Microsoft.NETCore.App"
                      LatestRuntimeFrameworkVersion="$(MicrosoftNETCoreAppRuntimePackageVersion)"
                      RuntimePackNamePatterns="Microsoft.NETCore.App.Runtime.Mono.**RID**"
                      RuntimePackRuntimeIdentifiers="@(MonoRuntimePackRids, '%3B')"
                      RuntimePackLabels="Mono"
                      />

    <KnownFrameworkReference Include="Microsoft.WindowsDesktop.App"
                              TargetFramework="net8.0"
                              RuntimeFrameworkName="Microsoft.WindowsDesktop.App"
                              DefaultRuntimeFrameworkVersion="$(MicrosoftWindowsDesktopAppDefaultRuntimeFrameworkVersion)"
                              LatestRuntimeFrameworkVersion="$(MicrosoftWindowsDesktopAppRuntimePackageVersion)"
                              TargetingPackName="Microsoft.WindowsDesktop.App.Ref"
                              TargetingPackVersion="$(MicrosoftWindowsDesktopAppRefPackageVersion)"
                              RuntimePackNamePatterns="Microsoft.WindowsDesktop.App.Runtime.**RID**"
                              RuntimePackRuntimeIdentifiers="@(WindowsDesktopRuntimePackRids, '%3B')"
                              IsWindowsOnly="true"
                              />

    <KnownFrameworkReference Include="Microsoft.WindowsDesktop.App.WPF"
                              TargetFramework="net8.0"
                              RuntimeFrameworkName="Microsoft.WindowsDesktop.App"
                              DefaultRuntimeFrameworkVersion="$(MicrosoftWindowsDesktopAppDefaultRuntimeFrameworkVersion)"
                              LatestRuntimeFrameworkVersion="$(MicrosoftWindowsDesktopAppRuntimePackageVersion)"
                              TargetingPackName="Microsoft.WindowsDesktop.App.Ref"
                              TargetingPackVersion="$(MicrosoftWindowsDesktopAppRefPackageVersion)"
                              RuntimePackNamePatterns="Microsoft.WindowsDesktop.App.Runtime.**RID**"
                              RuntimePackRuntimeIdentifiers="@(WindowsDesktopRuntimePackRids, '%3B')"
                              IsWindowsOnly="true"
                              Profile="WPF"
                              />

    <KnownFrameworkReference Include="Microsoft.WindowsDesktop.App.WindowsForms"
                              TargetFramework="net8.0"
                              RuntimeFrameworkName="Microsoft.WindowsDesktop.App"
                              DefaultRuntimeFrameworkVersion="$(MicrosoftWindowsDesktopAppDefaultRuntimeFrameworkVersion)"
                              LatestRuntimeFrameworkVersion="$(MicrosoftWindowsDesktopAppRuntimePackageVersion)"
                              TargetingPackName="Microsoft.WindowsDesktop.App.Ref"
                              TargetingPackVersion="$(MicrosoftWindowsDesktopAppRefPackageVersion)"
                              RuntimePackNamePatterns="Microsoft.WindowsDesktop.App.Runtime.**RID**"
                              RuntimePackRuntimeIdentifiers="@(WindowsDesktopRuntimePackRids, '%3B')"
                              IsWindowsOnly="true"
                              Profile="WindowsForms"
                              />

    <KnownFrameworkReference Include="Microsoft.AspNetCore.App"
                              TargetFramework="net8.0"
                              RuntimeFrameworkName="Microsoft.AspNetCore.App"
                              DefaultRuntimeFrameworkVersion="$(MicrosoftAspNetCoreAppDefaultRuntimeFrameworkVersion)"
                              LatestRuntimeFrameworkVersion="$(MicrosoftAspNetCoreAppRuntimePackageVersion)"
                              TargetingPackName="Microsoft.AspNetCore.App.Ref"
                              TargetingPackVersion="$(MicrosoftAspNetCoreAppRefPackageVersion)"
                              RuntimePackNamePatterns="Microsoft.AspNetCore.App.Runtime.**RID**"
                              RuntimePackRuntimeIdentifiers="@(AspNetCore80RuntimePackRids, '%3B')"
                              RuntimePackExcludedRuntimeIdentifiers="android"
                              />

    <KnownFrameworkReference Include="Microsoft.Windows.SDK.NET.Ref"
                              TargetFramework="net8.0-windows10.0.17763.0"
                              RuntimeFrameworkName="Microsoft.Windows.SDK.NET.Ref"
                              DefaultRuntimeFrameworkVersion="$(MicrosoftWindowsSDKNETRef10_0_17763PackageVersion)"
                              LatestRuntimeFrameworkVersion="$(MicrosoftWindowsSDKNETRef10_0_17763PackageVersion)"
                              TargetingPackName="Microsoft.Windows.SDK.NET.Ref"
                              TargetingPackVersion="$(MicrosoftWindowsSDKNETRef10_0_17763PackageVersion)"
                              RuntimePackAlwaysCopyLocal="true"
                              RuntimePackNamePatterns="Microsoft.Windows.SDK.NET.Ref"
                              RuntimePackRuntimeIdentifiers="any"
                              IsWindowsOnly="true"
                              />

    <KnownFrameworkReference Include="Microsoft.Windows.SDK.NET.Ref"
                              TargetFramework="net8.0-windows10.0.18362.0"
                              RuntimeFrameworkName="Microsoft.Windows.SDK.NET.Ref"
                              DefaultRuntimeFrameworkVersion="$(MicrosoftWindowsSDKNETRef10_0_18362PackageVersion)"
                              LatestRuntimeFrameworkVersion="$(MicrosoftWindowsSDKNETRef10_0_18362PackageVersion)"
                              TargetingPackName="Microsoft.Windows.SDK.NET.Ref"
                              TargetingPackVersion="$(MicrosoftWindowsSDKNETRef10_0_18362PackageVersion)"
                              RuntimePackAlwaysCopyLocal="true"
                              RuntimePackNamePatterns="Microsoft.Windows.SDK.NET.Ref"
                              RuntimePackRuntimeIdentifiers="any"
                              IsWindowsOnly="true"
                              />

    <KnownFrameworkReference Include="Microsoft.Windows.SDK.NET.Ref"
                              TargetFramework="net8.0-windows10.0.19041.0"
                              RuntimeFrameworkName="Microsoft.Windows.SDK.NET.Ref"
                              DefaultRuntimeFrameworkVersion="$(MicrosoftWindowsSDKNETRef10_0_19041PackageVersion)"
                              LatestRuntimeFrameworkVersion="$(MicrosoftWindowsSDKNETRef10_0_19041PackageVersion)"
                              TargetingPackName="Microsoft.Windows.SDK.NET.Ref"
                              TargetingPackVersion="$(MicrosoftWindowsSDKNETRef10_0_19041PackageVersion)"
                              RuntimePackAlwaysCopyLocal="true"
                              RuntimePackNamePatterns="Microsoft.Windows.SDK.NET.Ref"
                              RuntimePackRuntimeIdentifiers="any"
                              IsWindowsOnly="true"
                              />

    <!-- .NET 7.0 -->
    <KnownFrameworkReference Include="Microsoft.NETCore.App"
                              TargetFramework="net7.0"
                              RuntimeFrameworkName="Microsoft.NETCore.App"
                              DefaultRuntimeFrameworkVersion="7.0.0"
                              LatestRuntimeFrameworkVersion="$(_NET70RuntimePackVersion)"
                              TargetingPackName="Microsoft.NETCore.App.Ref"
                              TargetingPackVersion="$(_NET70TargetingPackVersion)"
                              RuntimePackNamePatterns="Microsoft.NETCore.App.Runtime.**RID**"
                              RuntimePackRuntimeIdentifiers="@(NetCoreRuntimePackRids, '%3B')"
                              />

    <KnownAppHostPack Include="Microsoft.NETCore.App"
                      TargetFramework="net7.0"
                      AppHostPackNamePattern="Microsoft.NETCore.App.Host.**RID**"
                      AppHostPackVersion="$(_NET70RuntimePackVersion)"
                      AppHostRuntimeIdentifiers="@(NetCoreAppHostRids, '%3B')"
                      ExcludedRuntimeIdentifiers="android"
                      />

    <KnownCrossgen2Pack Include="Microsoft.NETCore.App.Crossgen2"
                        TargetFramework="net7.0"
                        Crossgen2PackNamePattern="Microsoft.NETCore.App.Crossgen2.**RID**"
                        Crossgen2PackVersion="$(_NET70RuntimePackVersion)"
                        Crossgen2RuntimeIdentifiers="@(Crossgen2SupportedRids, '%3B')"
                        />

    <KnownILCompilerPack Include="Microsoft.DotNet.ILCompiler"
                         TargetFramework="net7.0"
                         ILCompilerPackNamePattern="runtime.**RID**.Microsoft.DotNet.ILCompiler"
                         ILCompilerPackVersion="$(_NET70RuntimePackVersion)"
                         ILCompilerRuntimeIdentifiers="@(ILCompilerSupportedRids, '%3B')"
                         />

    <KnownILLinkPack Include="Microsoft.NET.ILLink.Tasks"
                     TargetFramework="net7.0"
                     ILLinkPackVersion="$(_NET70ILLinkPackVersion)" />

    <KnownRuntimePack Include="Microsoft.NETCore.App"
                      TargetFramework="net7.0"
                      RuntimeFrameworkName="Microsoft.NETCore.App"
                      LatestRuntimeFrameworkVersion="$(_NET70RuntimePackVersion)"
                      RuntimePackNamePatterns="Microsoft.NETCore.App.Runtime.Mono.**RID**"
                      RuntimePackRuntimeIdentifiers="@(MonoRuntimePackRids, '%3B')"
                      RuntimePackLabels="Mono"
                      />

    <KnownFrameworkReference Include="Microsoft.WindowsDesktop.App"
                              TargetFramework="net7.0"
                              RuntimeFrameworkName="Microsoft.WindowsDesktop.App"
                              DefaultRuntimeFrameworkVersion="7.0.0"
                              LatestRuntimeFrameworkVersion="$(_WindowsDesktop70RuntimePackVersion)"
                              TargetingPackName="Microsoft.WindowsDesktop.App.Ref"
                              TargetingPackVersion="$(_WindowsDesktop70TargetingPackVersion)"
                              RuntimePackNamePatterns="Microsoft.WindowsDesktop.App.Runtime.**RID**"
                              RuntimePackRuntimeIdentifiers="@(WindowsDesktopRuntimePackRids, '%3B')"
                              IsWindowsOnly="true"
                              />

    <KnownFrameworkReference Include="Microsoft.WindowsDesktop.App.WPF"
                              TargetFramework="net7.0"
                              RuntimeFrameworkName="Microsoft.WindowsDesktop.App"
                              DefaultRuntimeFrameworkVersion="7.0.0"
                              LatestRuntimeFrameworkVersion="$(_WindowsDesktop70RuntimePackVersion)"
                              TargetingPackName="Microsoft.WindowsDesktop.App.Ref"
                              TargetingPackVersion="$(_WindowsDesktop70TargetingPackVersion)"
                              RuntimePackNamePatterns="Microsoft.WindowsDesktop.App.Runtime.**RID**"
                              RuntimePackRuntimeIdentifiers="@(WindowsDesktopRuntimePackRids, '%3B')"
                              IsWindowsOnly="true"
                              Profile="WPF"
                              />

    <KnownFrameworkReference Include="Microsoft.WindowsDesktop.App.WindowsForms"
                              TargetFramework="net7.0"
                              RuntimeFrameworkName="Microsoft.WindowsDesktop.App"
                              DefaultRuntimeFrameworkVersion="7.0.0"
                              LatestRuntimeFrameworkVersion="$(_WindowsDesktop70RuntimePackVersion)"
                              TargetingPackName="Microsoft.WindowsDesktop.App.Ref"
                              TargetingPackVersion="$(_WindowsDesktop70TargetingPackVersion)"
                              RuntimePackNamePatterns="Microsoft.WindowsDesktop.App.Runtime.**RID**"
                              RuntimePackRuntimeIdentifiers="@(WindowsDesktopRuntimePackRids, '%3B')"
                              IsWindowsOnly="true"
                              Profile="WindowsForms"
                              />

    <KnownFrameworkReference Include="Microsoft.AspNetCore.App"
                              TargetFramework="net7.0"
                              RuntimeFrameworkName="Microsoft.AspNetCore.App"
                              DefaultRuntimeFrameworkVersion="7.0.0"
                              LatestRuntimeFrameworkVersion="$(_AspNet70RuntimePackVersion)"
                              TargetingPackName="Microsoft.AspNetCore.App.Ref"
                              TargetingPackVersion="$(_AspNet70TargetingPackVersion)"
                              RuntimePackNamePatterns="Microsoft.AspNetCore.App.Runtime.**RID**"
                              RuntimePackRuntimeIdentifiers="@(AspNetCore70RuntimePackRids, '%3B')"
                              RuntimePackExcludedRuntimeIdentifiers="android"
                              />

    <KnownFrameworkReference Include="Microsoft.Windows.SDK.NET.Ref"
                              TargetFramework="net7.0-windows10.0.17763.0"
                              RuntimeFrameworkName="Microsoft.Windows.SDK.NET.Ref"
                              DefaultRuntimeFrameworkVersion="$(MicrosoftWindowsSDKNETRef10_0_17763PackageVersion)"
                              LatestRuntimeFrameworkVersion="$(MicrosoftWindowsSDKNETRef10_0_17763PackageVersion)"
                              TargetingPackName="Microsoft.Windows.SDK.NET.Ref"
                              TargetingPackVersion="$(MicrosoftWindowsSDKNETRef10_0_17763PackageVersion)"
                              RuntimePackAlwaysCopyLocal="true"
                              RuntimePackNamePatterns="Microsoft.Windows.SDK.NET.Ref"
                              RuntimePackRuntimeIdentifiers="any"
                              IsWindowsOnly="true"
                              />

    <KnownFrameworkReference Include="Microsoft.Windows.SDK.NET.Ref"
                              TargetFramework="net7.0-windows10.0.18362.0"
                              RuntimeFrameworkName="Microsoft.Windows.SDK.NET.Ref"
                              DefaultRuntimeFrameworkVersion="$(MicrosoftWindowsSDKNETRef10_0_18362PackageVersion)"
                              LatestRuntimeFrameworkVersion="$(MicrosoftWindowsSDKNETRef10_0_18362PackageVersion)"
                              TargetingPackName="Microsoft.Windows.SDK.NET.Ref"
                              TargetingPackVersion="$(MicrosoftWindowsSDKNETRef10_0_18362PackageVersion)"
                              RuntimePackAlwaysCopyLocal="true"
                              RuntimePackNamePatterns="Microsoft.Windows.SDK.NET.Ref"
                              RuntimePackRuntimeIdentifiers="any"
                              IsWindowsOnly="true"
                              />

    <KnownFrameworkReference Include="Microsoft.Windows.SDK.NET.Ref"
                              TargetFramework="net7.0-windows10.0.19041.0"
                              RuntimeFrameworkName="Microsoft.Windows.SDK.NET.Ref"
                              DefaultRuntimeFrameworkVersion="$(MicrosoftWindowsSDKNETRef10_0_19041PackageVersion)"
                              LatestRuntimeFrameworkVersion="$(MicrosoftWindowsSDKNETRef10_0_19041PackageVersion)"
                              TargetingPackName="Microsoft.Windows.SDK.NET.Ref"
                              TargetingPackVersion="$(MicrosoftWindowsSDKNETRef10_0_19041PackageVersion)"
                              RuntimePackAlwaysCopyLocal="true"
                              RuntimePackNamePatterns="Microsoft.Windows.SDK.NET.Ref"
                              RuntimePackRuntimeIdentifiers="any"
                              IsWindowsOnly="true"
                              />

    <!-- .NET 6.0 -->
    <KnownFrameworkReference Include="Microsoft.NETCore.App"
                              TargetFramework="net6.0"
                              RuntimeFrameworkName="Microsoft.NETCore.App"
                              DefaultRuntimeFrameworkVersion="6.0.0"
                              LatestRuntimeFrameworkVersion="$(_NET60RuntimePackVersion)"
                              TargetingPackName="Microsoft.NETCore.App.Ref"
                              TargetingPackVersion="$(_NET60TargetingPackVersion)"
                              RuntimePackNamePatterns="Microsoft.NETCore.App.Runtime.**RID**"
                              RuntimePackRuntimeIdentifiers="@(NetCoreRuntimePackRids, '%3B')"
                              />

    <KnownAppHostPack Include="Microsoft.NETCore.App"
                      TargetFramework="net6.0"
                      AppHostPackNamePattern="Microsoft.NETCore.App.Host.**RID**"
                      AppHostPackVersion="$(_NET60RuntimePackVersion)"
                      AppHostRuntimeIdentifiers="@(Net60AppHostRids, '%3B')"
                      ExcludedRuntimeIdentifiers="android"
                      />

    <KnownCrossgen2Pack Include="Microsoft.NETCore.App.Crossgen2"
                        TargetFramework="net6.0"
                        Crossgen2PackNamePattern="Microsoft.NETCore.App.Crossgen2.**RID**"
                        Crossgen2PackVersion="$(_NET60RuntimePackVersion)"
                        Crossgen2RuntimeIdentifiers="@(Crossgen2SupportedRids, '%3B')"
                        />

    <KnownILLinkPack Include="Microsoft.NET.ILLink.Tasks"
                     TargetFramework="net6.0"
                     ILLinkPackVersion="$(_NET70ILLinkPackVersion)" />

    <KnownRuntimePack Include="Microsoft.NETCore.App"
                      TargetFramework="net6.0"
                      RuntimeFrameworkName="Microsoft.NETCore.App"
                      LatestRuntimeFrameworkVersion="$(_NET60RuntimePackVersion)"
                      RuntimePackNamePatterns="Microsoft.NETCore.App.Runtime.Mono.**RID**"
                      RuntimePackRuntimeIdentifiers="@(MonoRuntimePackRids, '%3B')"
                      RuntimePackLabels="Mono"
                      />

    <KnownFrameworkReference Include="Microsoft.WindowsDesktop.App"
                              TargetFramework="net6.0"
                              RuntimeFrameworkName="Microsoft.WindowsDesktop.App"
                              DefaultRuntimeFrameworkVersion="6.0.0"
                              LatestRuntimeFrameworkVersion="$(_WindowsDesktop60RuntimePackVersion)"
                              TargetingPackName="Microsoft.WindowsDesktop.App.Ref"
                              TargetingPackVersion="$(_WindowsDesktop60TargetingPackVersion)"
                              RuntimePackNamePatterns="Microsoft.WindowsDesktop.App.Runtime.**RID**"
                              RuntimePackRuntimeIdentifiers="@(WindowsDesktopRuntimePackRids, '%3B')"
                              IsWindowsOnly="true"
                              />

    <KnownFrameworkReference Include="Microsoft.WindowsDesktop.App.WPF"
                              TargetFramework="net6.0"
                              RuntimeFrameworkName="Microsoft.WindowsDesktop.App"
                              DefaultRuntimeFrameworkVersion="6.0.0"
                              LatestRuntimeFrameworkVersion="$(_WindowsDesktop60RuntimePackVersion)"
                              TargetingPackName="Microsoft.WindowsDesktop.App.Ref"
                              TargetingPackVersion="$(_WindowsDesktop60TargetingPackVersion)"
                              RuntimePackNamePatterns="Microsoft.WindowsDesktop.App.Runtime.**RID**"
                              RuntimePackRuntimeIdentifiers="@(WindowsDesktopRuntimePackRids, '%3B')"
                              IsWindowsOnly="true"
                              Profile="WPF"
                              />

    <KnownFrameworkReference Include="Microsoft.WindowsDesktop.App.WindowsForms"
                              TargetFramework="net6.0"
                              RuntimeFrameworkName="Microsoft.WindowsDesktop.App"
                              DefaultRuntimeFrameworkVersion="6.0.0"
                              LatestRuntimeFrameworkVersion="$(_WindowsDesktop60RuntimePackVersion)"
                              TargetingPackName="Microsoft.WindowsDesktop.App.Ref"
                              TargetingPackVersion="$(_WindowsDesktop60TargetingPackVersion)"
                              RuntimePackNamePatterns="Microsoft.WindowsDesktop.App.Runtime.**RID**"
                              RuntimePackRuntimeIdentifiers="@(WindowsDesktopRuntimePackRids, '%3B')"
                              IsWindowsOnly="true"
                              Profile="WindowsForms"
                              />

    <KnownFrameworkReference Include="Microsoft.AspNetCore.App"
                              TargetFramework="net6.0"
                              RuntimeFrameworkName="Microsoft.AspNetCore.App"
                              DefaultRuntimeFrameworkVersion="6.0.0"
                              LatestRuntimeFrameworkVersion="$(_AspNet60RuntimePackVersion)"
                              TargetingPackName="Microsoft.AspNetCore.App.Ref"
                              TargetingPackVersion="$(_AspNet60TargetingPackVersion)"
                              RuntimePackNamePatterns="Microsoft.AspNetCore.App.Runtime.**RID**"
                              RuntimePackRuntimeIdentifiers="@(AspNetCore60RuntimePackRids, '%3B')"
                              />

    <KnownFrameworkReference Include="Microsoft.Windows.SDK.NET.Ref"
                              TargetFramework="net6.0-windows10.0.17763.0"
                              RuntimeFrameworkName="Microsoft.Windows.SDK.NET.Ref"
                              DefaultRuntimeFrameworkVersion="$(MicrosoftWindowsSDKNETRef10_0_17763PackageVersion)"
                              LatestRuntimeFrameworkVersion="$(MicrosoftWindowsSDKNETRef10_0_17763PackageVersion)"
                              TargetingPackName="Microsoft.Windows.SDK.NET.Ref"
                              TargetingPackVersion="$(MicrosoftWindowsSDKNETRef10_0_17763PackageVersion)"
                              RuntimePackAlwaysCopyLocal="true"
                              RuntimePackNamePatterns="Microsoft.Windows.SDK.NET.Ref"
                              RuntimePackRuntimeIdentifiers="any"
                              IsWindowsOnly="true"
                              />

    <KnownFrameworkReference Include="Microsoft.Windows.SDK.NET.Ref"
                              TargetFramework="net6.0-windows10.0.18362.0"
                              RuntimeFrameworkName="Microsoft.Windows.SDK.NET.Ref"
                              DefaultRuntimeFrameworkVersion="$(MicrosoftWindowsSDKNETRef10_0_18362PackageVersion)"
                              LatestRuntimeFrameworkVersion="$(MicrosoftWindowsSDKNETRef10_0_18362PackageVersion)"
                              TargetingPackName="Microsoft.Windows.SDK.NET.Ref"
                              TargetingPackVersion="$(MicrosoftWindowsSDKNETRef10_0_18362PackageVersion)"
                              RuntimePackAlwaysCopyLocal="true"
                              RuntimePackNamePatterns="Microsoft.Windows.SDK.NET.Ref"
                              RuntimePackRuntimeIdentifiers="any"
                              IsWindowsOnly="true"
                              />

    <KnownFrameworkReference Include="Microsoft.Windows.SDK.NET.Ref"
                              TargetFramework="net6.0-windows10.0.19041.0"
                              RuntimeFrameworkName="Microsoft.Windows.SDK.NET.Ref"
                              DefaultRuntimeFrameworkVersion="$(MicrosoftWindowsSDKNETRef10_0_19041PackageVersion)"
                              LatestRuntimeFrameworkVersion="$(MicrosoftWindowsSDKNETRef10_0_19041PackageVersion)"
                              TargetingPackName="Microsoft.Windows.SDK.NET.Ref"
                              TargetingPackVersion="$(MicrosoftWindowsSDKNETRef10_0_19041PackageVersion)"
                              RuntimePackAlwaysCopyLocal="true"
                              RuntimePackNamePatterns="Microsoft.Windows.SDK.NET.Ref"
                              RuntimePackRuntimeIdentifiers="any"
                              IsWindowsOnly="true"
                              />

    <!-- .NET 5.0 -->
    <KnownFrameworkReference Include="Microsoft.NETCore.App"
                              TargetFramework="net5.0"
                              RuntimeFrameworkName="Microsoft.NETCore.App"
                              DefaultRuntimeFrameworkVersion="5.0.0"
                              LatestRuntimeFrameworkVersion="$(_NET50RuntimePackVersion)"
                              TargetingPackName="Microsoft.NETCore.App.Ref"
                              TargetingPackVersion="$(_NET50TargetingPackVersion)"
                              RuntimePackNamePatterns="Microsoft.NETCore.App.Runtime.**RID**"
                              RuntimePackRuntimeIdentifiers="@(Net50RuntimePackRids, '%3B')"
                              IsTrimmable="true"
                              />

    <KnownAppHostPack Include="Microsoft.NETCore.App"
                      TargetFramework="net5.0"
                      AppHostPackNamePattern="Microsoft.NETCore.App.Host.**RID**"
                      AppHostPackVersion="$(_NET50RuntimePackVersion)"
                      AppHostRuntimeIdentifiers="@(Net50AppHostRids, '%3B')"
                      />

    <KnownCrossgen2Pack Include="Microsoft.NETCore.App.Crossgen2"
                        TargetFramework="net5.0"
                        Crossgen2PackNamePattern="Microsoft.NETCore.App.Crossgen2.**RID**"
                        Crossgen2PackVersion="$(_NET50RuntimePackVersion)"
                        Crossgen2RuntimeIdentifiers="@(Net50Crossgen2SupportedRids, '%3B')"
                        />

    <KnownILLinkPack Include="Microsoft.NET.ILLink.Tasks"
                     TargetFramework="net5.0"
                     ILLinkPackVersion="$(_NET70ILLinkPackVersion)" />

    <KnownFrameworkReference Include="Microsoft.WindowsDesktop.App"
                              TargetFramework="net5.0"
                              RuntimeFrameworkName="Microsoft.WindowsDesktop.App"
                              DefaultRuntimeFrameworkVersion="5.0.0"
                              LatestRuntimeFrameworkVersion="$(_WindowsDesktop50RuntimePackVersion)"
                              TargetingPackName="Microsoft.WindowsDesktop.App.Ref"
                              TargetingPackVersion="$(_WindowsDesktop50TargetingPackVersion)"
                              RuntimePackNamePatterns="Microsoft.WindowsDesktop.App.Runtime.**RID**"
                              RuntimePackRuntimeIdentifiers="@(WindowsDesktop50RuntimePackRids, '%3B')"
                              IsWindowsOnly="true"
                              />

    <KnownFrameworkReference Include="Microsoft.WindowsDesktop.App.WPF"
                              TargetFramework="net5.0"
                              RuntimeFrameworkName="Microsoft.WindowsDesktop.App"
                              DefaultRuntimeFrameworkVersion="5.0.0"
                              LatestRuntimeFrameworkVersion="$(_WindowsDesktop50RuntimePackVersion)"
                              TargetingPackName="Microsoft.WindowsDesktop.App.Ref"
                              TargetingPackVersion="$(_WindowsDesktop50TargetingPackVersion)"
                              RuntimePackNamePatterns="Microsoft.WindowsDesktop.App.Runtime.**RID**"
                              RuntimePackRuntimeIdentifiers="@(WindowsDesktop50RuntimePackRids, '%3B')"
                              IsWindowsOnly="true"
                              Profile="WPF"
                              />

    <KnownFrameworkReference Include="Microsoft.WindowsDesktop.App.WindowsForms"
                              TargetFramework="net5.0"
                              RuntimeFrameworkName="Microsoft.WindowsDesktop.App"
                              DefaultRuntimeFrameworkVersion="5.0.0"
                              LatestRuntimeFrameworkVersion="$(_WindowsDesktop50RuntimePackVersion)"
                              TargetingPackName="Microsoft.WindowsDesktop.App.Ref"
                              TargetingPackVersion="$(_WindowsDesktop50TargetingPackVersion)"
                              RuntimePackNamePatterns="Microsoft.WindowsDesktop.App.Runtime.**RID**"
                              RuntimePackRuntimeIdentifiers="@(WindowsDesktop50RuntimePackRids, '%3B')"
                              IsWindowsOnly="true"
                              Profile="WindowsForms"
                              />

    <KnownFrameworkReference Include="Microsoft.AspNetCore.App"
                              TargetFramework="net5.0"
                              RuntimeFrameworkName="Microsoft.AspNetCore.App"
                              DefaultRuntimeFrameworkVersion="5.0.0"
                              LatestRuntimeFrameworkVersion="$(_AspNet50RuntimePackVersion)"
                              TargetingPackName="Microsoft.AspNetCore.App.Ref"
                              TargetingPackVersion="$(_AspNet50TargetingPackVersion)"
                              RuntimePackNamePatterns="Microsoft.AspNetCore.App.Runtime.**RID**"
                              RuntimePackRuntimeIdentifiers="@(AspNetCore50RuntimePackRids, '%3B')"
                              />

    <KnownFrameworkReference Include="Microsoft.Windows.SDK.NET.Ref"
                              TargetFramework="net5.0-windows10.0.17763.0"
                              RuntimeFrameworkName="Microsoft.Windows.SDK.NET.Ref"
                              DefaultRuntimeFrameworkVersion="$(MicrosoftWindowsSDKNETRef10_0_17763PackageVersion)"
                              LatestRuntimeFrameworkVersion="$(MicrosoftWindowsSDKNETRef10_0_17763PackageVersion)"
                              TargetingPackName="Microsoft.Windows.SDK.NET.Ref"
                              TargetingPackVersion="$(MicrosoftWindowsSDKNETRef10_0_17763PackageVersion)"
                              RuntimePackAlwaysCopyLocal="true"
                              RuntimePackNamePatterns="Microsoft.Windows.SDK.NET.Ref"
                              RuntimePackRuntimeIdentifiers="any"
                              IsWindowsOnly="true"
                              />

    <KnownFrameworkReference Include="Microsoft.Windows.SDK.NET.Ref"
                              TargetFramework="net5.0-windows10.0.18362.0"
                              RuntimeFrameworkName="Microsoft.Windows.SDK.NET.Ref"
                              DefaultRuntimeFrameworkVersion="$(MicrosoftWindowsSDKNETRef10_0_18362PackageVersion)"
                              LatestRuntimeFrameworkVersion="$(MicrosoftWindowsSDKNETRef10_0_18362PackageVersion)"
                              TargetingPackName="Microsoft.Windows.SDK.NET.Ref"
                              TargetingPackVersion="$(MicrosoftWindowsSDKNETRef10_0_18362PackageVersion)"
                              RuntimePackAlwaysCopyLocal="true"
                              RuntimePackNamePatterns="Microsoft.Windows.SDK.NET.Ref"
                              RuntimePackRuntimeIdentifiers="any"
                              IsWindowsOnly="true"
                              />

    <KnownFrameworkReference Include="Microsoft.Windows.SDK.NET.Ref"
                              TargetFramework="net5.0-windows10.0.19041.0"
                              RuntimeFrameworkName="Microsoft.Windows.SDK.NET.Ref"
                              DefaultRuntimeFrameworkVersion="$(MicrosoftWindowsSDKNETRef10_0_19041PackageVersion)"
                              LatestRuntimeFrameworkVersion="$(MicrosoftWindowsSDKNETRef10_0_19041PackageVersion)"
                              TargetingPackName="Microsoft.Windows.SDK.NET.Ref"
                              TargetingPackVersion="$(MicrosoftWindowsSDKNETRef10_0_19041PackageVersion)"
                              RuntimePackAlwaysCopyLocal="true"
                              RuntimePackNamePatterns="Microsoft.Windows.SDK.NET.Ref"
                              RuntimePackRuntimeIdentifiers="any"
                              IsWindowsOnly="true"
                              />

    <!-- .NET Core 3.1  -->
    <KnownFrameworkReference Include="Microsoft.NETCore.App"
                              TargetFramework="netcoreapp3.1"
                              RuntimeFrameworkName="Microsoft.NETCore.App"
                              DefaultRuntimeFrameworkVersion="3.1.0"
                              LatestRuntimeFrameworkVersion="$(_NETCoreApp31RuntimePackVersion)"
                              TargetingPackName="Microsoft.NETCore.App.Ref"
                              TargetingPackVersion="$(_NETCoreApp31TargetingPackVersion)"
                              RuntimePackNamePatterns="Microsoft.NETCore.App.Runtime.**RID**"
                              RuntimePackRuntimeIdentifiers="@(NetCore31RuntimePackRids, '%3B')"
                              IsTrimmable="true"
                              />

    <KnownAppHostPack Include="Microsoft.NETCore.App"
                      TargetFramework="netcoreapp3.1"
                      AppHostPackNamePattern="Microsoft.NETCore.App.Host.**RID**"
                      AppHostPackVersion="$(_NETCoreApp31RuntimePackVersion)"
                      AppHostRuntimeIdentifiers="@(NetCore31RuntimePackRids, '%3B')"
                      />

    <KnownILLinkPack Include="Microsoft.NET.ILLink.Tasks"
                     TargetFramework="netcoreapp3.1"
                     ILLinkPackVersion="$(_NET70ILLinkPackVersion)" />

    <KnownFrameworkReference Include="Microsoft.WindowsDesktop.App"
                              TargetFramework="netcoreapp3.1"
                              RuntimeFrameworkName="Microsoft.WindowsDesktop.App"
                              DefaultRuntimeFrameworkVersion="3.1.0"
                              LatestRuntimeFrameworkVersion="$(_WindowsDesktop31RuntimePackVersion)"
                              TargetingPackName="Microsoft.WindowsDesktop.App.Ref"
                              TargetingPackVersion="$(_WindowsDesktop31TargetingPackVersion)"
                              RuntimePackNamePatterns="Microsoft.WindowsDesktop.App.Runtime.**RID**"
                              RuntimePackRuntimeIdentifiers="@(WindowsDesktop31RuntimePackRids, '%3B')"
                              IsWindowsOnly="true"
                              />

    <KnownFrameworkReference Include="Microsoft.WindowsDesktop.App.WPF"
                              TargetFramework="netcoreapp3.1"
                              RuntimeFrameworkName="Microsoft.WindowsDesktop.App"
                              DefaultRuntimeFrameworkVersion="3.1.0"
                              LatestRuntimeFrameworkVersion="$(_WindowsDesktop31RuntimePackVersion)"
                              TargetingPackName="Microsoft.WindowsDesktop.App.Ref"
                              TargetingPackVersion="$(_WindowsDesktop31TargetingPackVersion)"
                              RuntimePackNamePatterns="Microsoft.WindowsDesktop.App.Runtime.**RID**"
                              RuntimePackRuntimeIdentifiers="@(WindowsDesktop31RuntimePackRids, '%3B')"
                              IsWindowsOnly="true"
                              Profile="WPF"
                              />

    <KnownFrameworkReference Include="Microsoft.WindowsDesktop.App.WindowsForms"
                              TargetFramework="netcoreapp3.1"
                              RuntimeFrameworkName="Microsoft.WindowsDesktop.App"
                              DefaultRuntimeFrameworkVersion="3.1.0"
                              LatestRuntimeFrameworkVersion="$(_WindowsDesktop31RuntimePackVersion)"
                              TargetingPackName="Microsoft.WindowsDesktop.App.Ref"
                              TargetingPackVersion="$(_WindowsDesktop31TargetingPackVersion)"
                              RuntimePackNamePatterns="Microsoft.WindowsDesktop.App.Runtime.**RID**"
                              RuntimePackRuntimeIdentifiers="@(WindowsDesktop31RuntimePackRids, '%3B')"
                              IsWindowsOnly="true"
                              Profile="WindowsForms"
                              />

    <KnownFrameworkReference Include="Microsoft.AspNetCore.App"
                              TargetFramework="netcoreapp3.1"
                              RuntimeFrameworkName="Microsoft.AspNetCore.App"
                              DefaultRuntimeFrameworkVersion="3.1.0"
                              LatestRuntimeFrameworkVersion="$(_AspNet31RuntimePackVersion)"
                              TargetingPackName="Microsoft.AspNetCore.App.Ref"
                              TargetingPackVersion="$(_AspNet31TargetingPackVersion)"
                              RuntimePackNamePatterns="Microsoft.AspNetCore.App.Runtime.**RID**"
                              RuntimePackRuntimeIdentifiers="@(AspNetCore31RuntimePackRids, '%3B')"
                              />


    <!-- .NET Core 3.0 -->
    <KnownFrameworkReference Include="Microsoft.NETCore.App"
                              TargetFramework="netcoreapp3.0"
                              RuntimeFrameworkName="Microsoft.NETCore.App"
                              DefaultRuntimeFrameworkVersion="3.0.0"
                              LatestRuntimeFrameworkVersion="$(_NETCoreApp30RuntimePackVersion)"
                              TargetingPackName="Microsoft.NETCore.App.Ref"
                              TargetingPackVersion="$(_NETCoreApp30TargetingPackVersion)"
                              RuntimePackNamePatterns="Microsoft.NETCore.App.Runtime.**RID**"
                              RuntimePackRuntimeIdentifiers="@(NetCore30RuntimePackRids, '%3B')"
                              IsTrimmable="true"
                              />

    <KnownAppHostPack Include="Microsoft.NETCore.App"
                      TargetFramework="netcoreapp3.0"
                      AppHostPackNamePattern="Microsoft.NETCore.App.Host.**RID**"
                      AppHostPackVersion="$(_NETCoreApp30RuntimePackVersion)"
                      AppHostRuntimeIdentifiers="@(NetCore30RuntimePackRids, '%3B')"
                      />

    <KnownILLinkPack Include="Microsoft.NET.ILLink.Tasks"
                     TargetFramework="netcoreapp3.0"
                     ILLinkPackVersion="$(_NET70ILLinkPackVersion)" />

    <KnownFrameworkReference Include="Microsoft.WindowsDesktop.App"
                              TargetFramework="netcoreapp3.0"
                              RuntimeFrameworkName="Microsoft.WindowsDesktop.App"
                              DefaultRuntimeFrameworkVersion="3.0.0"
                              LatestRuntimeFrameworkVersion="$(_WindowsDesktop30RuntimePackVersion)"
                              TargetingPackName="Microsoft.WindowsDesktop.App.Ref"
                              TargetingPackVersion="$(_WindowsDesktop30TargetingPackVersion)"
                              RuntimePackNamePatterns="Microsoft.WindowsDesktop.App.Runtime.**RID**"
                              RuntimePackRuntimeIdentifiers="@(WindowsDesktop30RuntimePackRids, '%3B')"
                              IsWindowsOnly="true"
                              />

    <KnownFrameworkReference Include="Microsoft.WindowsDesktop.App.WPF"
                              TargetFramework="netcoreapp3.0"
                              RuntimeFrameworkName="Microsoft.WindowsDesktop.App"
                              DefaultRuntimeFrameworkVersion="3.0.0"
                              LatestRuntimeFrameworkVersion="$(_WindowsDesktop30RuntimePackVersion)"
                              TargetingPackName="Microsoft.WindowsDesktop.App.Ref"
                              TargetingPackVersion="$(_WindowsDesktop30TargetingPackVersion)"
                              RuntimePackNamePatterns="Microsoft.WindowsDesktop.App.Runtime.**RID**"
                              RuntimePackRuntimeIdentifiers="@(WindowsDesktop30RuntimePackRids, '%3B')"
                              IsWindowsOnly="true"
                              Profile="WPF"
                              />

    <KnownFrameworkReference Include="Microsoft.WindowsDesktop.App.WindowsForms"
                              TargetFramework="netcoreapp3.0"
                              RuntimeFrameworkName="Microsoft.WindowsDesktop.App"
                              DefaultRuntimeFrameworkVersion="3.0.0"
                              LatestRuntimeFrameworkVersion="$(_WindowsDesktop30RuntimePackVersion)"
                              TargetingPackName="Microsoft.WindowsDesktop.App.Ref"
                              TargetingPackVersion="$(_WindowsDesktop30TargetingPackVersion)"
                              RuntimePackNamePatterns="Microsoft.WindowsDesktop.App.Runtime.**RID**"
                              RuntimePackRuntimeIdentifiers="@(WindowsDesktop30RuntimePackRids, '%3B')"
                              IsWindowsOnly="true"
                              Profile="WindowsForms"
                              />

    <KnownFrameworkReference Include="Microsoft.AspNetCore.App"
                              TargetFramework="netcoreapp3.0"
                              RuntimeFrameworkName="Microsoft.AspNetCore.App"
                              DefaultRuntimeFrameworkVersion="3.0.0"
                              LatestRuntimeFrameworkVersion="$(_AspNet30RuntimePackVersion)"
                              TargetingPackName="Microsoft.AspNetCore.App.Ref"
                              TargetingPackVersion="$(_AspNet30TargetingPackVersion)"
                              RuntimePackNamePatterns="Microsoft.AspNetCore.App.Runtime.**RID**"
                              RuntimePackRuntimeIdentifiers="@(AspNetCore30RuntimePackRids, '%3B')"
                              />

    <KnownFrameworkReference Include="NETStandard.Library"
                              TargetFramework="netstandard2.1"
                              TargetingPackName="NETStandard.Library.Ref"
                              TargetingPackVersion="$(NETStandardLibraryRefPackageVersion)"
                              />

    <!-- Supported Windows versions -->
    <WindowsSdkSupportedTargetPlatformVersion Include="10.0.22621.0" WindowsSdkPackageVersion="$(MicrosoftWindowsSDKNETRef10_0_22621PackageVersion)" MinimumNETVersion="6.0" />
    <WindowsSdkSupportedTargetPlatformVersion Include="10.0.22000.0" WindowsSdkPackageVersion="$(MicrosoftWindowsSDKNETRef10_0_22000PackageVersion)" MinimumNETVersion="6.0" />
    <WindowsSdkSupportedTargetPlatformVersion Include="10.0.20348.0" WindowsSdkPackageVersion="$(MicrosoftWindowsSDKNETRef10_0_20348PackageVersion)" MinimumNETVersion="6.0" />
    <WindowsSdkSupportedTargetPlatformVersion Include="10.0.19041.0" WindowsSdkPackageVersion="$(MicrosoftWindowsSDKNETRef10_0_19041PackageVersion)" MinimumNETVersion="6.0" />
    <WindowsSdkSupportedTargetPlatformVersion Include="10.0.18362.0" WindowsSdkPackageVersion="$(MicrosoftWindowsSDKNETRef10_0_18362PackageVersion)" MinimumNETVersion="6.0" />
    <WindowsSdkSupportedTargetPlatformVersion Include="10.0.17763.0" WindowsSdkPackageVersion="$(MicrosoftWindowsSDKNETRef10_0_17763PackageVersion)" MinimumNETVersion="6.0" />
    
    <WindowsSdkSupportedTargetPlatformVersion Include="10.0.22000.0" WindowsSdkPackageVersion="10.0.22000.26" MinimumNETVersion="5.0" />
    <WindowsSdkSupportedTargetPlatformVersion Include="10.0.20348.0" WindowsSdkPackageVersion="10.0.20348.26" MinimumNETVersion="5.0" />
    <WindowsSdkSupportedTargetPlatformVersion Include="10.0.19041.0" WindowsSdkPackageVersion="10.0.19041.26" MinimumNETVersion="5.0" />
    <WindowsSdkSupportedTargetPlatformVersion Include="10.0.18362.0" WindowsSdkPackageVersion="10.0.18362.26" MinimumNETVersion="5.0" />
    <WindowsSdkSupportedTargetPlatformVersion Include="10.0.17763.0" WindowsSdkPackageVersion="10.0.17763.26" MinimumNETVersion="5.0" />
    
    <WindowsSdkSupportedTargetPlatformVersion Include="8.0" />
    <WindowsSdkSupportedTargetPlatformVersion Include="7.0" />

  </ItemGroup>
</Project>
]]>
    </BundledVersionsPropsContent>
  </PropertyGroup>

    <WriteLinesToFile File="$(SdkOutputDirectory)$(BundledVersionsPropsFileName)"
                      Lines="$(BundledVersionsPropsContent)"
                      Overwrite="true" />
  </Target>

  <Target Name="GenerateBundledCliToolsProps" DependsOnTargets="SetupBundledComponents">
    <PropertyGroup>
      <BundledBundledCliToolsPropsFileName>Microsoft.NETCoreSdk.BundledCliTools.props</BundledBundledCliToolsPropsFileName>
    </PropertyGroup>

    <PropertyGroup>
      <BundledBundledCliToolsPropsContent>
<![CDATA[
<!--
***********************************************************************************************
$(BundledBundledCliToolsPropsFileName)

WARNING:  DO NOT MODIFY this file unless you are knowledgeable about MSBuild and have
          created a backup copy.  Incorrect changes to this file will make it
          impossible to load or build your projects from the command-line or the IDE.

Copyright (c) .NET Foundation. All rights reserved.
***********************************************************************************************
-->
<Project>
  <ItemGroup>
@(BundledDotnetTools->HasMetadata('ObsoletesCliTool')->'    %3CBundledDotNetCliToolReference Include="%(ObsoletesCliTool)" /%3E','%0A')
  </ItemGroup>
</Project>
]]>
    </BundledBundledCliToolsPropsContent>
  </PropertyGroup>

    <WriteLinesToFile File="$(SdkOutputDirectory)$(BundledBundledCliToolsPropsFileName)"
                      Lines="$(BundledBundledCliToolsPropsContent)"
                      Overwrite="true" />
  </Target>

  <ItemGroup>
    <PackageDownload Include="Microsoft.NETCore.Platforms" Version="[$(MicrosoftNETCorePlatformsPackageVersion)]" />
  </ItemGroup>

  <Target Name="LayoutRuntimeGraph"
          DependsOnTargets="GenerateBundledVersionsProps">

    <Copy SourceFiles="$(NuGetPackageRoot)/microsoft.netcore.platforms/$(_NETCorePlatformsPackageVersion)/runtime.json"
          DestinationFiles="$(SdkOutputDirectory)RuntimeIdentifierGraph.json"
          SkipUnchangedFiles="true"/>

    <GenerateSdkRuntimeIdentifierChain
          RuntimeIdentifier="$(PortableProductMonikerRid)"
          RuntimeIdentifierGraphPath="$(SdkOutputDirectory)RuntimeIdentifierGraph.json"
          RuntimeIdentifierChainOutputPath="$(SdkOutputDirectory)NETCoreSdkRuntimeIdentifierChain.txt"/>

  </Target>
</Project><|MERGE_RESOLUTION|>--- conflicted
+++ resolved
@@ -70,12 +70,8 @@
       <VersionFeature21>30</VersionFeature21>
       <VersionFeature31>32</VersionFeature31>
       <VersionFeature50>17</VersionFeature50>
-<<<<<<< HEAD
-      <VersionFeature60>13</VersionFeature60>
+      <VersionFeature60>14</VersionFeature60>
       <VersionFeature70>2</VersionFeature70>
-=======
-      <VersionFeature60>14</VersionFeature60>
->>>>>>> ce3110dd
   </PropertyGroup>
 
   <Target Name="GenerateBundledVersionsProps" DependsOnTargets="SetupBundledComponents">
