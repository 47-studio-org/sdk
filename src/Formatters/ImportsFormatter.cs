﻿// Copyright (c) Microsoft.  All Rights Reserved.  Licensed under the MIT license.  See License.txt in the project root for license information.

using System;
using System.IO;
using System.Threading;
using System.Threading.Tasks;
using Microsoft.CodeAnalysis.Diagnostics;
using Microsoft.CodeAnalysis.Formatting;
using Microsoft.CodeAnalysis.Options;
using Microsoft.CodeAnalysis.Text;
using Microsoft.Extensions.Logging;

namespace Microsoft.CodeAnalysis.Tools.Formatters
{
    /// <summary>
    /// ImportsFormatter that uses the <see cref="Formatter"/> to format document import directives.
    /// </summary>
    internal sealed class ImportsFormatter : DocumentFormatter
    {
        protected override string FormatWarningDescription => Resources.Fix_imports_ordering;
        private readonly DocumentFormatter _endOfLineFormatter = new EndOfLineFormatter();

        internal override async Task<SourceText> FormatFileAsync(
            Document document,
            SourceText sourceText,
            OptionSet optionSet,
            AnalyzerConfigOptions analyzerConfigOptions,
            FormatOptions formatOptions,
            ILogger logger,
            CancellationToken cancellationToken)
        {
            try
            {
<<<<<<< HEAD
                var organizedDocument = await Formatter.OrganizeImportsAsync(document, cancellationToken).ConfigureAwait(false);
=======
                // Only run formatter if the user has specifically configured one of the driving properties.
                if (!analyzerConfigOptions.TryGetValue("dotnet_sort_system_directives_first", out _) &&
                    !analyzerConfigOptions.TryGetValue("dotnet_separate_import_directive_groups", out _))
                {
                    return sourceText;
                }

                var organizedDocument = await Formatter.OrganizeImportsAsync(document, cancellationToken);
>>>>>>> 40f304ad

                var isSameVersion = await IsSameDocumentAndVersionAsync(document, organizedDocument, cancellationToken).ConfigureAwait(false);
                if (isSameVersion)
                {
                    return sourceText;
                }

                // Because the Formatter does not abide the `end_of_line` option we have to fix up the ends of the organized lines.
                // See https://github.com/dotnet/roslyn/issues/44136
                var organizedSourceText = await organizedDocument.GetTextAsync(cancellationToken).ConfigureAwait(false);
                return await _endOfLineFormatter.FormatFileAsync(organizedDocument, organizedSourceText, optionSet, analyzerConfigOptions, formatOptions, logger, cancellationToken).ConfigureAwait(false);
            }
            catch (InsufficientExecutionStackException)
            {
                // This case is normally not hit when running against a handwritten code file.
                // https://github.com/dotnet/roslyn/issues/44710#issuecomment-636253053
                logger.LogWarning(Resources.Unable_to_organize_imports_for_0_The_document_is_too_complex, Path.GetFileName(document.FilePath));
                return sourceText;
            }
        }

        private static async Task<bool> IsSameDocumentAndVersionAsync(Document a, Document b, CancellationToken cancellationToken)
        {
            if (a == b)
            {
                return true;
            }

            if (a.Id != b.Id)
            {
                return false;
            }

            var aVersion = await a.GetTextVersionAsync(cancellationToken).ConfigureAwait(false);
            var bVersion = await b.GetTextVersionAsync(cancellationToken).ConfigureAwait(false);

            return aVersion == bVersion;
        }
    }
}
<|MERGE_RESOLUTION|>--- conflicted
+++ resolved
@@ -31,9 +31,6 @@
         {
             try
             {
-<<<<<<< HEAD
-                var organizedDocument = await Formatter.OrganizeImportsAsync(document, cancellationToken).ConfigureAwait(false);
-=======
                 // Only run formatter if the user has specifically configured one of the driving properties.
                 if (!analyzerConfigOptions.TryGetValue("dotnet_sort_system_directives_first", out _) &&
                     !analyzerConfigOptions.TryGetValue("dotnet_separate_import_directive_groups", out _))
@@ -42,7 +39,6 @@
                 }
 
                 var organizedDocument = await Formatter.OrganizeImportsAsync(document, cancellationToken);
->>>>>>> 40f304ad
 
                 var isSameVersion = await IsSameDocumentAndVersionAsync(document, organizedDocument, cancellationToken).ConfigureAwait(false);
                 if (isSameVersion)
