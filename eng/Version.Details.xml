<?xml version="1.0" encoding="utf-8"?>
<Dependencies>
  <ProductDependencies>
    <Dependency Name="Microsoft.NETCore.Compilers" Version="4.3.0-1.22218.9">
      <Uri>https://github.com/dotnet/roslyn</Uri>
      <Sha>423e92823d0e0f2c93ff0e72e68e08333fedce5a</Sha>
    </Dependency>
    <Dependency Name="System.CommandLine" Version="2.0.0-beta1.21473.1">
      <Uri>https://github.com/dotnet/command-line-api</Uri>
      <Sha>82273cb56c83b589e8e5b63da0ac9745ffc6e105</Sha>
    </Dependency>
    <Dependency Name="System.CommandLine.Rendering" Version="0.3.0-alpha.21473.1">
      <Uri>https://github.com/dotnet/command-line-api</Uri>
      <Sha>82273cb56c83b589e8e5b63da0ac9745ffc6e105</Sha>
    </Dependency>
  </ProductDependencies>
  <ToolsetDependencies>
<<<<<<< HEAD
    <Dependency Name="Microsoft.DotNet.Arcade.Sdk" Version="6.0.0-beta.22218.4">
      <Uri>https://github.com/dotnet/arcade</Uri>
      <Sha>095ae444583627c1f0575967529107fd1e1d6913</Sha>
=======
    <Dependency Name="Microsoft.DotNet.Arcade.Sdk" Version="7.0.0-beta.22218.3">
      <Uri>https://github.com/dotnet/arcade</Uri>
      <Sha>8425453874961a7d7d2379e3f39c104f9ad0a0bd</Sha>
>>>>>>> 27987226
    </Dependency>
  </ToolsetDependencies>
</Dependencies><|MERGE_RESOLUTION|>--- conflicted
+++ resolved
@@ -15,15 +15,9 @@
     </Dependency>
   </ProductDependencies>
   <ToolsetDependencies>
-<<<<<<< HEAD
-    <Dependency Name="Microsoft.DotNet.Arcade.Sdk" Version="6.0.0-beta.22218.4">
-      <Uri>https://github.com/dotnet/arcade</Uri>
-      <Sha>095ae444583627c1f0575967529107fd1e1d6913</Sha>
-=======
     <Dependency Name="Microsoft.DotNet.Arcade.Sdk" Version="7.0.0-beta.22218.3">
       <Uri>https://github.com/dotnet/arcade</Uri>
       <Sha>8425453874961a7d7d2379e3f39c104f9ad0a0bd</Sha>
->>>>>>> 27987226
     </Dependency>
   </ToolsetDependencies>
 </Dependencies>