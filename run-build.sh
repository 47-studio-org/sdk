--- conflicted
+++ resolved
@@ -150,45 +150,20 @@
 export VSTEST_BUILD_TRACE=1
 export VSTEST_TRACE_BUILD=1
 
-<<<<<<< HEAD
-# Install a stage 0
-(set -x ; "$REPOROOT/scripts/obtain/dotnet-install.sh" --channel "master" --install-dir "$DOTNET_INSTALL_DIR" --architecture "$ARCHITECTURE" $LINUX_PORTABLE_INSTALL_ARGS)
-=======
-DOTNET_SKIP_FIRST_TIME_EXPERIENCE=1
 
 # Don't resolve shared frameworks from user or global locations
 DOTNET_MULTILEVEL_LOOKUP=0
 
-toolsLocalPath="$REPOROOT/build_tools"
-if [ ! -z $BOOTSTRAP_INSTALL_DIR]; then
-  toolsLocalPath = $BOOTSTRAP_INSTALL_DIR
-fi
-bootStrapperPath="$toolsLocalPath/bootstrap.sh"
-dotnetInstallPath="$toolsLocalPath/dotnet-install.sh"
-if [ ! -f $bootStrapperPath ]; then
-    if [ ! -d $toolsLocalPath ]; then
-        mkdir $toolsLocalPath
-    fi
-    download "https://raw.githubusercontent.com/dotnet/buildtools/master/bootstrap/bootstrap.sh" "$bootStrapperPath"
-    chmod u+x $bootStrapperPath
-fi
-
-$bootStrapperPath --dotNetInstallBranch release/2.0.0 --repositoryRoot "$REPOROOT" --toolsLocalPath "$toolsLocalPath" --cliInstallPath $DOTNET_INSTALL_DIR_PJ --architecture $ARCHITECTURE > bootstrap.log
->>>>>>> 75af8b47
+# Install a stage 0
+(set -x ; "$REPOROOT/scripts/obtain/dotnet-install.sh" --channel "master" --version "2.0.0-preview1-005867" --install-dir "$DOTNET_INSTALL_DIR" --architecture "$ARCHITECTURE" $LINUX_PORTABLE_INSTALL_ARGS)
 EXIT_CODE=$?
 if [ $EXIT_CODE != 0 ]; then
     echo "run-build: Error: installing stage0 with exit code $EXIT_CODE." >&2
     exit $EXIT_CODE
 fi
 
-<<<<<<< HEAD
 # Install a project.json based CLI for use by tests
 (set -x ; "$REPOROOT/scripts/obtain/dotnet-install.sh" --channel "master" --install-dir "$DOTNET_INSTALL_DIR_PJ" --architecture "$ARCHITECTURE" --version "1.0.0-preview2-1-003177")
-=======
-# now execute the script
-echo "installing CLI: $dotnetInstallPath --channel \"release/2.0.0\" --version \"2.0.0-preview1-005867\" --install-dir $DOTNET_INSTALL_DIR --architecture \"$ARCHITECTURE\" $LINUX_PORTABLE_INSTALL_ARGS"
-$dotnetInstallPath --channel "release/2.0.0" --version "2.0.0-preview1-005867" --install-dir $DOTNET_INSTALL_DIR --architecture "$ARCHITECTURE" $LINUX_PORTABLE_INSTALL_ARGS
->>>>>>> 75af8b47
 EXIT_CODE=$?
 if [ $EXIT_CODE != 0 ]; then
     echo "run-build: Error: installing project-json based cli failed with exit code $EXIT_CODE." >&2
