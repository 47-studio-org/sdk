--- conflicted
+++ resolved
@@ -674,43 +674,12 @@
         <target state="translated">Projet '{0}' retiré de la solution.</target>
         <note />
       </trans-unit>
-<<<<<<< HEAD
-      <trans-unit id="CannotBeNullOrWhitespace">
-        <source>Cannot be null or whitespace.</source>
-        <target state="translated">Ne peut pas avoir une valeur null ou être un espace blanc</target>
-        <note />
-      </trans-unit>
-      <trans-unit id="ContainInvalidCharacters">
-        <source>Contains one or more invalid characters: {0}</source>
-        <target state="translated">Contient un ou plusieurs caractères non valides : {0}</target>
-        <note />
-      </trans-unit>
       <trans-unit id="ToolSettingsInvalidXml">
-        <source>The tool's settings file is invalid xml.
-{0}</source>
-        <target state="translated">Le fichier de paramètres de l'outil est un fichier xml non valide.
+        <source>Invalid XML: {0}</source>
+        <target state="needs-review-translation">Le fichier de paramètres de l'outil est un fichier xml non valide.
 {0}</target>
         <note />
       </trans-unit>
-      <trans-unit id="ToolSettingInvalidRunner">
-        <source>The tool's settings file has non "dotnet" as runner.</source>
-        <target state="translated">Le fichier de paramètres de l'outil n'a pas "dotnet" comme exécuteur.</target>
-        <note />
-      </trans-unit>
-      <trans-unit id="ToolSettingMoreThanOneCommand">
-        <source>The tool's settings file has more than one command defined.</source>
-        <target state="translated">Plusieurs commandes sont définies pour le fichier de paramètres de l'outil.</target>
-        <note />
-      </trans-unit>
-      <trans-unit id="ToolSettingsContainError">
-        <source>The tool's settings file contains error.
-{0}</source>
-        <target state="translated">Le fichier de paramètres de l'outil contient une erreur.
-{0}</target>
-        <note />
-      </trans-unit>
-=======
->>>>>>> 2f4370bd
       <trans-unit id="NuGetConfigurationFileDoesNotExist">
         <source>NuGet configuration file {0} does not exist.</source>
         <target state="translated">Le fichier config NuGet {0} n'existe pas.</target>
@@ -800,11 +769,6 @@
         <target state="translated">Le package '{0}' ne contient pas le fichier de paramètres d'outils DotnetToolSettings.xml.</target>
         <note />
       </trans-unit>
-      <trans-unit id="ToolSettingsInvalidXml">
-        <source>Invalid XML: {0}</source>
-        <target state="new">Invalid XML: {0}</target>
-        <note />
-      </trans-unit>
       <trans-unit id="ToolSettingsMissingCommandName">
         <source>Tool defines a command with a missing name setting.</source>
         <target state="new">Tool defines a command with a missing name setting.</target>
