--- conflicted
+++ resolved
@@ -26,13 +26,8 @@
 
   <PropertyGroup>
       <VersionFeature21>30</VersionFeature21>
-<<<<<<< HEAD
-      <VersionFeature31>19</VersionFeature31>
-      <VersionFeature50>10</VersionFeature50>
-=======
       <VersionFeature31>20</VersionFeature31>
       <VersionFeature50>11</VersionFeature50>
->>>>>>> 9e2d698b
   </PropertyGroup>
 
   <Target Name="GenerateBundledVersionsProps" DependsOnTargets="SetupBundledComponents">
@@ -118,11 +113,7 @@
       <Net60AppHostRids Include="
           @(Net50AppHostRids);
           osx-arm64;
-<<<<<<< HEAD
-          freebsd-x64;
-=======
           linux-s390x;
->>>>>>> 9e2d698b
           "/>
 
       <Net60RuntimePackRids Include="
@@ -130,11 +121,7 @@
           osx-arm64;
           maccatalyst-x64;
           maccatalyst-arm64;
-<<<<<<< HEAD
-          freebsd-x64;
-=======
           linux-s390x;
->>>>>>> 9e2d698b
           " />
 
       <!-- In .NET 6 the browser-wasm runtime pack started using the Mono naming pattern -->
