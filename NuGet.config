--- conflicted
+++ resolved
@@ -4,10 +4,7 @@
     <clear />
     <!--Begin: Package sources managed by Dependency Flow automation. Do not edit the sources below.-->
     <!--  Begin: Package sources from dotnet-aspnetcore -->
-<<<<<<< HEAD
-=======
     <add key="darc-int-dotnet-aspnetcore-0bc3c37" value="https://pkgs.dev.azure.com/dnceng/internal/_packaging/darc-int-dotnet-aspnetcore-0bc3c376/nuget/v3/index.json" />
->>>>>>> 2d7ed489
     <!--  End: Package sources from dotnet-aspnetcore -->
     <!--  Begin: Package sources from DotNet-msbuild-Trusted -->
     <add key="darc-pub-DotNet-msbuild-Trusted-f322596" value="https://pkgs.dev.azure.com/dnceng/public/_packaging/darc-pub-DotNet-msbuild-Trusted-f3225964/nuget/v3/index.json" />
@@ -15,25 +12,15 @@
     <!--  Begin: Package sources from dotnet-roslyn-analyzers -->
     <!--  End: Package sources from dotnet-roslyn-analyzers -->
     <!--  Begin: Package sources from dotnet-templating -->
-<<<<<<< HEAD
-    <add key="darc-pub-dotnet-templating-db9cd09-4" value="https://pkgs.dev.azure.com/dnceng/public/_packaging/darc-pub-dotnet-templating-db9cd09b-4/nuget/v3/index.json" />
-    <add key="darc-pub-dotnet-templating-db9cd09-3" value="https://pkgs.dev.azure.com/dnceng/public/_packaging/darc-pub-dotnet-templating-db9cd09b-3/nuget/v3/index.json" />
-=======
->>>>>>> 2d7ed489
     <add key="darc-pub-dotnet-templating-db9cd09-2" value="https://pkgs.dev.azure.com/dnceng/public/_packaging/darc-pub-dotnet-templating-db9cd09b-2/nuget/v3/index.json" />
     <add key="darc-pub-dotnet-templating-db9cd09-1" value="https://pkgs.dev.azure.com/dnceng/public/_packaging/darc-pub-dotnet-templating-db9cd09b-1/nuget/v3/index.json" />
     <add key="darc-pub-dotnet-templating-db9cd09" value="https://pkgs.dev.azure.com/dnceng/public/_packaging/darc-pub-dotnet-templating-db9cd09b/nuget/v3/index.json" />
     <!--  End: Package sources from dotnet-templating -->
     <!--  Begin: Package sources from dotnet-runtime -->
-<<<<<<< HEAD
-    <!--  End: Package sources from dotnet-runtime -->
-    <!--  Begin: Package sources from dotnet-windowsdesktop -->
-=======
     <add key="darc-int-dotnet-runtime-7211aa0" value="https://pkgs.dev.azure.com/dnceng/internal/_packaging/darc-int-dotnet-runtime-7211aa01/nuget/v3/index.json" />
     <!--  End: Package sources from dotnet-runtime -->
     <!--  Begin: Package sources from dotnet-windowsdesktop -->
     <add key="darc-int-dotnet-windowsdesktop-e88d9f3" value="https://pkgs.dev.azure.com/dnceng/internal/_packaging/darc-int-dotnet-windowsdesktop-e88d9f31/nuget/v3/index.json" />
->>>>>>> 2d7ed489
     <!--  End: Package sources from dotnet-windowsdesktop -->
     <!--End: Package sources managed by Dependency Flow automation. Do not edit the sources above.-->
     <add key="dotnet5" value="https://pkgs.dev.azure.com/dnceng/public/_packaging/dotnet5/nuget/v3/index.json" />
@@ -46,12 +33,6 @@
   <disabledPackageSources>
     <!--Begin: Package sources managed by Dependency Flow automation. Do not edit the sources below.-->
     <!--  Begin: Package sources from dotnet-aspnetcore -->
-<<<<<<< HEAD
-    <!--  End: Package sources from dotnet-aspnetcore -->
-    <!--  Begin: Package sources from dotnet-runtime -->
-    <!--  End: Package sources from dotnet-runtime -->
-    <!--  Begin: Package sources from dotnet-windowsdesktop -->
-=======
     <add key="darc-int-dotnet-aspnetcore-0bc3c37" value="true" />
     <!--  End: Package sources from dotnet-aspnetcore -->
     <!--  Begin: Package sources from dotnet-runtime -->
@@ -59,7 +40,6 @@
     <!--  End: Package sources from dotnet-runtime -->
     <!--  Begin: Package sources from dotnet-windowsdesktop -->
     <add key="darc-int-dotnet-windowsdesktop-e88d9f3" value="true" />
->>>>>>> 2d7ed489
     <!--  End: Package sources from dotnet-windowsdesktop -->
     <!--End: Package sources managed by Dependency Flow automation. Do not edit the sources above.-->
   </disabledPackageSources>
