--- conflicted
+++ resolved
@@ -49,20 +49,12 @@
       </trans-unit>
       <trans-unit id="WorkloadIntegrityCheck">
         <source>Checking the state of installed workloads...</source>
-<<<<<<< HEAD
-        <target state="new">Checking the state of installed workloads...</target>
-=======
         <target state="translated">설치된 워크로드의 상태를 확인하는 중...</target>
->>>>>>> 0dd25f5e
         <note />
       </trans-unit>
       <trans-unit id="WorkloadIntegrityCheckError">
         <source>An issue was encountered verifying workloads. For more information, run "dotnet workload update".</source>
-<<<<<<< HEAD
-        <target state="new">An issue was encountered verifying workloads. For more information, run "dotnet workload update".</target>
-=======
         <target state="translated">워크로드를 확인하는 동안 문제가 발생했습니다. 자세한 내용을 확인하려면 "dotnet workload update"를 실행하세요.</target>
->>>>>>> 0dd25f5e
         <note>{Locked="dotnet workload update"}</note>
       </trans-unit>
       <trans-unit id="WorkloadManfiestVersionColumn">
