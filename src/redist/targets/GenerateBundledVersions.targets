<Project>

  <Target Name="GenerateBundledVersions"
          Condition="'$(PgoInstrument)' != 'true'"
<<<<<<< HEAD
          DependsOnTargets="GenerateBundledVersionsProps;GenerateBundledCliToolsProps">
=======
          DependsOnTargets="GenerateBundledVersionsProps;GenerateBundledCliToolsProps;GenerateBundledMSBuildProps" >

>>>>>>> 1659c3fe
    <WriteLinesToFile
      File="$(ArtifactsShippingPackagesDir)productVersion.txt"
      Lines="$(PackageVersion)"
      Overwrite="true"
      Encoding="ASCII" />

    <WriteLinesToFile
      File="$(ArtifactsShippingPackagesDir)sdk-productVersion.txt"
      Lines="$(PackageVersion)"
      Overwrite="true"
      Encoding="ASCII" />

    <GetDependencyInfo
      VersionDetailsXmlFile="$(RepoRoot)eng/Version.Details.xml"
      DependencyName="Microsoft.NETCore.App.Ref">
       <Output TaskParameter="DependencyVersion" PropertyName="DepRuntimeVersion" />
       <Output TaskParameter="DependencyCommit" PropertyName="DepRuntimeCommit" />
    </GetDependencyInfo>

    <GetDependencyInfo
      VersionDetailsXmlFile="$(RepoRoot)eng/Version.Details.xml"
      DependencyName="Microsoft.AspNetCore.App.Ref">
       <Output TaskParameter="DependencyVersion" PropertyName="DepAspNetCoreVersion" />
       <Output TaskParameter="DependencyCommit" PropertyName="DepAspNetCoreCommit" />
    </GetDependencyInfo>

    <GetDependencyInfo
      VersionDetailsXmlFile="$(RepoRoot)eng/Version.Details.xml"
      DependencyName="Microsoft.WindowsDesktop.App.Ref">
       <Output TaskParameter="DependencyVersion" PropertyName="DepWindowsDesktopVersion" />
       <Output TaskParameter="DependencyCommit" PropertyName="DepWindowsDesktopCommit" />
    </GetDependencyInfo>

    <GetDependencyInfo
      VersionDetailsXmlFile="$(RepoRoot)eng/Version.Details.xml"
      DependencyName="Microsoft.NET.Sdk">
       <Output TaskParameter="DependencyVersion" PropertyName="DepDotNetSdkVersion" />
       <Output TaskParameter="DependencyCommit" PropertyName="DepDotNetSdkCommit" />
    </GetDependencyInfo>

    <ItemGroup>
      <Line Include="installer" Version="$(PackageVersion)" Commit="$(BUILD_SOURCEVERSION)" />
      <Line Include="runtime" Version="$(DepRuntimeVersion)" Commit="$(DepRuntimeCommit)" />
      <Line Include="aspnetcore" Version="$(DepAspNetCoreVersion)" Commit="$(DepAspNetCoreCommit)" />
      <Line Include="windowsdesktop" Version="$(DepWindowsDesktopVersion)" Commit="$(DepWindowsDesktopCommit)" />
      <Line Include="sdk" Version="$(DepDotNetSdkVersion)" Commit="$(DepDotNetSdkCommit)" />
    </ItemGroup>

    <!-- Format for productCommits-%rid%.txt:
       installer_commit="%commit%" installer_version="%version%"
       runtime_commit="%commit%" runtime_version="%version%"
       aspnetcore_commit="%commit%" aspnetcore_version="%version%"
       windowsdesktop_commit="%commit%" windowsdesktop_version="%version%"
       sdk_commit="%commit%" sdk_version="%version%"
    -->
    <WriteLinesToFile
      File="$(ArtifactsShippingPackagesDir)productCommit-$(Rid).txt"
      Lines="@(Line->'%(Identity)_commit=&quot;%(Commit)&quot; %(Identity)_version=&quot;%(Version)&quot;', '%0A')"
      Overwrite="true"
      Encoding="ASCII" />

    <!-- Format for productCommits-%rid%.json:
      {
        "installer": { "commit": "%commit%", "version": "%version%" },
        "runtime": { "commit": "%commit%", "version": "%version%" },
        "aspnetcore": { "commit": "%commit%", "version": "%version%" },
        "windowsdesktop": { "commit": "%commit%", "version": "%version%" },
        "sdk": { "commit": "%commit%", "version": "%version%" }
      }
    -->
    <PropertyGroup>
      <JsonContents>{%0A@(Line->'  &quot;%(Identity)&quot;: { &quot;commit&quot;: &quot;%(Commit)&quot;, &quot;version&quot;: &quot;%(Version)&quot; }', ',%0A')%0A}</JsonContents>
    </PropertyGroup>
    <WriteLinesToFile
      File="$(ArtifactsShippingPackagesDir)productCommit-$(Rid).json"
      Lines="$(JsonContents)"
      Overwrite="true"
      Encoding="ASCII" />
  </Target>

  <Target Name="GenerateBundledVersionsProps" DependsOnTargets="SetupBundledComponents">
    <PropertyGroup>
      <BundledVersionsPropsFileName>Microsoft.NETCoreSdk.BundledVersions.props</BundledVersionsPropsFileName>
    </PropertyGroup>

    <PropertyGroup>
      <_NETCoreAppPackageVersion>$(MicrosoftNETCoreAppRuntimePackageVersion)</_NETCoreAppPackageVersion>
      <_NETStandardLibraryPackageVersion>$(NETStandardLibraryRefPackageVersion)</_NETStandardLibraryPackageVersion>
      <_NETCorePlatformsPackageVersion>$(MicrosoftNETCorePlatformsPackageVersion)</_NETCorePlatformsPackageVersion>

      <_NET80RuntimePackVersion>8.0.$(VersionFeature80)</_NET80RuntimePackVersion>
      <_NET80TargetingPackVersion>8.0.$(VersionFeature80)</_NET80TargetingPackVersion>
      <_WindowsDesktop80RuntimePackVersion>8.0.$(VersionFeature80)</_WindowsDesktop80RuntimePackVersion>
      <_WindowsDesktop80TargetingPackVersion>8.0.$(VersionFeature80)</_WindowsDesktop80TargetingPackVersion>
      <_AspNet80RuntimePackVersion>8.0.$(VersionFeature80)</_AspNet80RuntimePackVersion>
      <_AspNet80TargetingPackVersion>8.0.$(VersionFeature80)</_AspNet80TargetingPackVersion>

      <_NET70RuntimePackVersion>7.0.$(VersionFeature70)</_NET70RuntimePackVersion>
      <_NET70TargetingPackVersion>7.0.$(VersionFeature70)</_NET70TargetingPackVersion>
      <_WindowsDesktop70RuntimePackVersion>7.0.$(VersionFeature70)</_WindowsDesktop70RuntimePackVersion>
      <_WindowsDesktop70TargetingPackVersion>7.0.$(VersionFeature70)</_WindowsDesktop70TargetingPackVersion>
      <_AspNet70RuntimePackVersion>7.0.$(VersionFeature70)</_AspNet70RuntimePackVersion>
      <_AspNet70TargetingPackVersion>7.0.$(VersionFeature70)</_AspNet70TargetingPackVersion>

      <_NET60RuntimePackVersion>6.0.$(VersionFeature60)</_NET60RuntimePackVersion>
      <_NET60TargetingPackVersion>6.0.$(VersionFeature60)</_NET60TargetingPackVersion>
      <_WindowsDesktop60RuntimePackVersion>6.0.$(VersionFeature60)</_WindowsDesktop60RuntimePackVersion>
      <_WindowsDesktop60TargetingPackVersion>6.0.$(VersionFeature60)</_WindowsDesktop60TargetingPackVersion>
      <_AspNet60RuntimePackVersion>6.0.$(VersionFeature60)</_AspNet60RuntimePackVersion>
      <_AspNet60TargetingPackVersion>6.0.$(VersionFeature60)</_AspNet60TargetingPackVersion>

      <_NET50RuntimePackVersion>5.0.$(VersionFeature50)</_NET50RuntimePackVersion>
      <_NET50TargetingPackVersion>5.0.0</_NET50TargetingPackVersion>
      <_WindowsDesktop50RuntimePackVersion>5.0.$(VersionFeature50)</_WindowsDesktop50RuntimePackVersion>
      <_WindowsDesktop50TargetingPackVersion>5.0.0</_WindowsDesktop50TargetingPackVersion>
      <_AspNet50RuntimePackVersion>5.0.$(VersionFeature50)</_AspNet50RuntimePackVersion>
      <_AspNet50TargetingPackVersion>5.0.0</_AspNet50TargetingPackVersion>

      <_NETCoreApp30RuntimePackVersion>3.0.3</_NETCoreApp30RuntimePackVersion>
      <_NETCoreApp30TargetingPackVersion>3.0.0</_NETCoreApp30TargetingPackVersion>

      <_NETCoreApp31RuntimePackVersion>3.1.$(VersionFeature31)</_NETCoreApp31RuntimePackVersion>
      <_NETCoreApp31TargetingPackVersion>3.1.0</_NETCoreApp31TargetingPackVersion>

      <_WindowsDesktop30RuntimePackVersion>3.0.3</_WindowsDesktop30RuntimePackVersion>
      <_WindowsDesktop30TargetingPackVersion>3.0.0</_WindowsDesktop30TargetingPackVersion>

      <_WindowsDesktop31RuntimePackVersion>3.1.$(VersionFeature31)</_WindowsDesktop31RuntimePackVersion>
      <_WindowsDesktop31TargetingPackVersion>3.1.0</_WindowsDesktop31TargetingPackVersion>

      <_AspNet30RuntimePackVersion>3.0.3</_AspNet30RuntimePackVersion>
      <_AspNet30TargetingPackVersion>3.0.1</_AspNet30TargetingPackVersion>

      <_AspNet31RuntimePackVersion>3.1.$(VersionFeature31)</_AspNet31RuntimePackVersion>
      <_AspNet31TargetingPackVersion>3.1.10</_AspNet31TargetingPackVersion>

      <!-- Use only major and minor in target framework version -->
      <_NETCoreAppTargetFrameworkVersion>$(_NETCoreAppPackageVersion.Split('.')[0]).$(_NETCoreAppPackageVersion.Split('.')[1])</_NETCoreAppTargetFrameworkVersion>
      <_NETStandardTargetFrameworkVersion>$(_NETStandardLibraryPackageVersion.Split('.')[0]).$(_NETStandardLibraryPackageVersion.Split('.')[1])</_NETStandardTargetFrameworkVersion>

      <_NETCoreSdkBeingBuiltIsPreview Condition=" '$(DotNetFinalVersionKind)' != 'release' ">true</_NETCoreSdkBeingBuiltIsPreview>
      <_NETCoreSdkBeingBuiltIsPreview Condition=" '$(DotNetFinalVersionKind)' == 'release' ">false</_NETCoreSdkBeingBuiltIsPreview>
    </PropertyGroup>

    <ItemGroup>
      <NetCore30RuntimePackRids Include="
          linux-arm;
          linux-arm64;
          linux-musl-arm64;
          linux-musl-x64;
          linux-x64;
          osx-x64;
          rhel.6-x64;
          tizen.4.0.0-armel;
          tizen.5.0.0-armel;
          win-arm;
          win-arm64;
          win-x64;
          win-x86;
          " />

      <NetCore31RuntimePackRids Include="@(NetCore30RuntimePackRids)" />

      <Net50AppHostRids Include="
          @(NetCore31RuntimePackRids);
          linux-musl-arm;
          " />

      <Net50RuntimePackRids Include="
          @(Net50AppHostRids);
          browser-wasm;
          " />

      <Net60AppHostRids Include="
          @(Net50AppHostRids);
          osx-arm64;
          linux-s390x;
          linux-loongarch64;
          " />

      <Net60RuntimePackRids Include="
          @(Net50RuntimePackRids);
          osx-arm64;
          linux-s390x;
          linux-loongarch64;
          " />

      <!-- In .NET 6 the browser-wasm runtime pack started using the Mono naming pattern -->
      <Net60RuntimePackRids Remove="browser-wasm" />

      <Net70AppHostRids Include="
          @(Net60AppHostRids);
          linux-bionic-arm;
          linux-bionic-arm64;
          linux-bionic-x64;
          linux-bionic-x86;
          linux-ppc64le;
          " />

      <Net70RuntimePackRids Include="
          @(Net60RuntimePackRids);
          linux-bionic-arm;
          linux-bionic-arm64;
          linux-bionic-x64;
          linux-bionic-x86;
          linux-ppc64le;
          " />

      <Net80AppHostRids Include="
          @(Net70AppHostRids);
          freebsd-x64;
          freebsd-arm64;
          " />

      <Net80AppHostRids Remove="win-arm" />

      <Net80RuntimePackRids Include="
          @(Net70RuntimePackRids);
          freebsd-x64;
          freebsd-arm64;
          " />

      <Net80RuntimePackRids Remove="win-arm" />

      <Net90AppHostRids Include="
          @(Net80AppHostRids);
          linux-riscv64;
          linux-musl-riscv64;
          " />

      <Net90RuntimePackRids Include="
          @(Net80RuntimePackRids);
          linux-riscv64;
          linux-musl-riscv64;
          " />

      <NetCoreAppHostRids Include="@(Net90AppHostRids)" />

      <NetCoreRuntimePackRids Include="@(Net90RuntimePackRids)" />

      <!--
        In source-only builds, we build the current RID from source, which may be
        non-portable and/or not an official RID.
        These packs for the non-portable RID are distributed with the SDK:
        - NETCore.App.Host
        - NETCore.App.Runtime    (when BundleRuntimePacks)
        - AspNetCore.App.Runtime (when BundleRuntimePacks)
      -->
      <NetCoreAppHostRids
        Condition="'$(DotNetBuildSourceOnly)' == 'true'"
        Include="$(ProductMonikerRid)" />

      <NetCoreRuntimePackRids
        Condition="'$(BundleRuntimePacks)' == 'true'"
        Include="$(ProductMonikerRid)" />

      <AspNetCoreRuntimePackRids
        Condition="'$(BundleRuntimePacks)' == 'true'"
        Include="$(ProductMonikerRid)" />

      <ILCompilerSupportedRids
        Condition="'$(BundleNativeAotCompiler)' == 'true'"
        Include="$(ProductMonikerRid)" />

      <Net60MonoRuntimePackRids Include="
          @(Net60RuntimePackRids);
          browser-wasm;
          ios-arm64;
          ios-arm;
          iossimulator-arm64;
          iossimulator-x64;
          iossimulator-x86;
          tvos-arm64;
          tvossimulator-arm64;
          tvossimulator-x64;
          maccatalyst-x64;
          maccatalyst-arm64;
          android-arm64;
          android-arm;
          android-x64;
          android-x86;
          " />

      <!-- Mono doesn't support these RIDs -->
      <Net60MonoRuntimePackRids Remove="tizen.4.0.0-armel;tizen.5.0.0-armel" />

      <Net70MonoRuntimePackRids Include="
        @(Net60MonoRuntimePackRids);
        " />

      <Net80MonoRuntimePackRids Include="
        @(Net70MonoRuntimePackRids);
        freebsd-x64;
        freebsd-arm64;
        " />

      <Net80MonoRuntimePackRids Remove="win-arm" />

      <Net90MonoRuntimePackRids Include="
        @(Net80MonoRuntimePackRids);
        linux-riscv64;
        linux-musl-riscv64;
        " />

      <MonoRuntimePackRids Include="@(Net90MonoRuntimePackRids)" />

      <AspNetCore30RuntimePackRids Include="
        win-x64;
        win-x86;
        win-arm;
        osx-x64;
        linux-musl-x64;
        linux-musl-arm64;
        linux-x64;
        linux-arm;
        linux-arm64;
        " />

      <Net50Crossgen2SupportedRids Include="linux-musl-x64;linux-x64;win-x64" />

      <Net60Crossgen2SupportedRids Include="
          @(Net50Crossgen2SupportedRids);
          linux-arm;
          linux-arm64;
          linux-musl-arm;
          linux-musl-arm64;
          osx-arm64;
          osx-x64;
          win-arm;
          win-arm64;
          win-x86;
          " />

      <Net70Crossgen2SupportedRids Include="@(Net60Crossgen2SupportedRids)" />

      <Net80Crossgen2SupportedRids Include="
        @(Net70Crossgen2SupportedRids);
        freebsd-x64;
        freebsd-arm64;
        " />

      <Net80Crossgen2SupportedRids Remove="win-arm" />

      <Net90Crossgen2SupportedRids Include="
        @(Net80Crossgen2SupportedRids);
        linux-riscv64;
        linux-musl-riscv64
        " />

      <Crossgen2SupportedRids Include="@(Net90Crossgen2SupportedRids);" />

      <Net70ILCompilerSupportedRids Include="
        linux-arm64;
        linux-musl-arm64;
        linux-musl-x64;
        linux-x64;
        win-arm64;
        win-x64;
        " />

      <Net80ILCompilerSupportedRids Include="
        @(Net70ILCompilerSupportedRids);
        osx-x64;
        osx-arm64;
        freebsd-x64;
        freebsd-arm64;
        " />

      <Net90ILCompilerSupportedRids Include="
        @(Net80ILCompilerSupportedRids);
        linux-arm;
        linux-musl-arm;
        " />

      <!-- The subset of ILCompiler target RIDs that are officially supported. Should be a subset of
           https://github.com/dotnet/runtime/blob/main/src/installer/pkg/projects/Microsoft.DotNet.ILCompiler/ILCompilerRIDs.props -->
      <ILCompilerSupportedRids Include="@(Net90ILCompilerSupportedRids)" />

      <Net80NativeAOTRuntimePackRids Include="
          ios-arm64;
          iossimulator-arm64;
          iossimulator-x64;
          tvos-arm64;
          tvossimulator-arm64;
          tvossimulator-x64;
          maccatalyst-arm64;
          maccatalyst-x64;
          linux-bionic-arm64;
          linux-bionic-x64;
          osx-arm64;
          osx-x64;
          freebsd-arm64;
          freebsd-x64;
          "
          />

      <Net90NativeAOTRuntimePackRids Include="
          @(Net80NativeAOTRuntimePackRids);
          linux-x64;
          linux-arm;
          linux-arm64;
          linux-bionic-arm;
          linux-musl-x64;
          linux-musl-arm;
          linux-musl-arm64;
          win-x64;
          win-arm64;
          browser-wasm;
          wasi-wasm;
          "
          />

      <NativeAOTRuntimePackRids Include="@(Net90NativeAOTRuntimePackRids)" />

      <AspNetCore31RuntimePackRids Include="@(AspNetCore30RuntimePackRids)" />
      <AspNetCore50RuntimePackRids Include="@(AspNetCore31RuntimePackRids);linux-musl-arm;win-arm64" />
      <AspNetCore60RuntimePackRids Include="@(AspNetCore50RuntimePackRids);osx-arm64;linux-s390x;linux-loongarch64" />
      <AspNetCore70RuntimePackRids Include="@(AspNetCore60RuntimePackRids);linux-ppc64le" />
      <AspNetCore80RuntimePackRids Include="@(AspNetCore70RuntimePackRids);freebsd-x64;freebsd-arm64" />
      <AspNetCore80RuntimePackRids Remove="win-arm" />
      <AspNetCore90RuntimePackRids Include="@(AspNetCore80RuntimePackRids);linux-riscv64;linux-musl-riscv64" />
      <AspNetCoreRuntimePackRids Include="@(AspNetCore90RuntimePackRids)" />

      <WindowsDesktop30RuntimePackRids Include="win-x64;win-x86" />
      <WindowsDesktop31RuntimePackRids Include="@(WindowsDesktop30RuntimePackRids)" />
      <WindowsDesktop50RuntimePackRids Include="@(WindowsDesktop31RuntimePackRids);win-arm64" />
      <WindowsDesktopRuntimePackRids Include="@(WindowsDesktop50RuntimePackRids)" />

      <_KnownRuntimeIdentiferPlatforms Include="any;aot;freebsd;illumos;solaris;unix" />
      <_ExcludedKnownRuntimeIdentiferPlatforms Include="rhel.6;tizen.4.0.0;tizen.5.0.0" Condition="'$(DotNetBuildSourceOnly)' != 'true'" />
      <_ExcludedKnownRuntimeIdentiferPlatforms Include="rhel.6" Condition="'$(DotNetBuildSourceOnly)' == 'true' and !$(ProductMonikerRid.StartsWith('rhel.6-'))" />
      <_ExcludedKnownRuntimeIdentiferPlatforms Include="tizen.4.0.0" Condition="'$(DotNetBuildSourceOnly)' == 'true' and !$(ProductMonikerRid.StartsWith('tizen.4.0.0-'))" />
      <_ExcludedKnownRuntimeIdentiferPlatforms Include="tizen.5.0.0" Condition="'$(DotNetBuildSourceOnly)' == 'true' and !$(ProductMonikerRid.StartsWith('tizen.5.0.0-'))" />
    </ItemGroup>

    <!--
        Generate default runtime framework versions
      -->
    <GenerateDefaultRuntimeFrameworkVersion RuntimePackVersion="$(MicrosoftNETCoreAppRuntimePackageVersion)">
      <Output TaskParameter="DefaultRuntimeFrameworkVersion" PropertyName="MicrosoftNETCoreAppDefaultRuntimeFrameworkVersion" />
    </GenerateDefaultRuntimeFrameworkVersion>
    <GenerateDefaultRuntimeFrameworkVersion RuntimePackVersion="$(MicrosoftWindowsDesktopAppRuntimePackageVersion)">
      <Output TaskParameter="DefaultRuntimeFrameworkVersion" PropertyName="MicrosoftWindowsDesktopAppDefaultRuntimeFrameworkVersion" />
    </GenerateDefaultRuntimeFrameworkVersion>
    <GenerateDefaultRuntimeFrameworkVersion RuntimePackVersion="$(MicrosoftAspNetCoreAppRuntimePackageVersion)">
      <Output TaskParameter="DefaultRuntimeFrameworkVersion" PropertyName="MicrosoftAspNetCoreAppDefaultRuntimeFrameworkVersion" />
    </GenerateDefaultRuntimeFrameworkVersion>

    <ItemGroup>
      <ImplicitPackageVariable Include="Microsoft.NETCore.App"
                               TargetFrameworkVersion="1.0"
                               DefaultVersion="1.0.5"
                               LatestVersion="1.0.16" />
      <ImplicitPackageVariable Include="Microsoft.NETCore.App"
                               TargetFrameworkVersion="1.1"
                               DefaultVersion="1.1.2"
                               LatestVersion="1.1.13" />
      <ImplicitPackageVariable Include="Microsoft.NETCore.App"
                               TargetFrameworkVersion="2.0"
                               DefaultVersion="2.0.0"
                               LatestVersion="2.0.9" />
      <ImplicitPackageVariable Include="Microsoft.NETCore.App"
                               TargetFrameworkVersion="2.1"
                               DefaultVersion="2.1.0"
                               LatestVersion="2.1.$(VersionFeature21)" />
      <ImplicitPackageVariable Include="Microsoft.NETCore.App"
                               TargetFrameworkVersion="2.2"
                               DefaultVersion="2.2.0"
                               LatestVersion="2.2.8" />
      <ImplicitPackageVariable Include="Microsoft.AspNetCore.App"
                               TargetFrameworkVersion="2.1"
                               DefaultVersion="2.1.1"
                               LatestVersion="2.1.$(VersionFeature21)" />
      <ImplicitPackageVariable Include="Microsoft.AspNetCore.All"
                               TargetFrameworkVersion="2.1"
                               DefaultVersion="2.1.1"
                               LatestVersion="2.1.$(VersionFeature21)" />
      <ImplicitPackageVariable Include="Microsoft.AspNetCore.App"
                               TargetFrameworkVersion="2.2"
                               DefaultVersion="2.2.0"
                               LatestVersion="2.2.8" />
      <ImplicitPackageVariable Include="Microsoft.AspNetCore.All"
                               TargetFrameworkVersion="2.2"
                               DefaultVersion="2.2.0"
                               LatestVersion="2.2.8" />
    </ItemGroup>

    <PropertyGroup>
      <PortableProductMonikerRid Condition="'$(PortableProductMonikerRid)' == ''">$(ProductMonikerRid)</PortableProductMonikerRid>
    </PropertyGroup>

    <PropertyGroup>
      <BundledVersionsPropsContent>
<![CDATA[
<!--
***********************************************************************************************
$(BundledVersionsPropsFileName)

WARNING:  DO NOT MODIFY this file unless you are knowledgeable about MSBuild and have
          created a backup copy.  Incorrect changes to this file will make it
          impossible to load or build your projects from the command-line or the IDE.

Copyright (c) .NET Foundation. All rights reserved.
***********************************************************************************************
-->
<Project>

  <PropertyGroup>
    <NetCoreRoot Condition="'%24(NetCoreRoot)' == ''">%24([MSBuild]::NormalizePath('%24(MSBuildThisFileDirectory)..\..\'))</NetCoreRoot>
    <NetCoreTargetingPackRoot Condition="'%24(NetCoreTargetingPackRoot)' == ''">%24([MSBuild]::EnsureTrailingSlash('%24(NetCoreRoot)'))packs</NetCoreTargetingPackRoot>

    <_NetFrameworkHostedCompilersVersion>$(MicrosoftNetCompilersToolsetPackageVersion)</_NetFrameworkHostedCompilersVersion>
    <NETCoreAppMaximumVersion>$(_NETCoreAppTargetFrameworkVersion)</NETCoreAppMaximumVersion>
    <BundledNETCoreAppTargetFrameworkVersion>$(_NETCoreAppTargetFrameworkVersion)</BundledNETCoreAppTargetFrameworkVersion>
    <BundledNETCoreAppPackageVersion>$(_NETCoreAppPackageVersion)</BundledNETCoreAppPackageVersion>
    <BundledNETStandardTargetFrameworkVersion>$(_NETStandardTargetFrameworkVersion)</BundledNETStandardTargetFrameworkVersion>
    <BundledNETStandardPackageVersion>$(_NETStandardLibraryPackageVersion)</BundledNETStandardPackageVersion>
    <BundledNETCorePlatformsPackageVersion>$(_NETCorePlatformsPackageVersion)</BundledNETCorePlatformsPackageVersion>
    <BundledRuntimeIdentifierGraphFile>%24(MSBuildThisFileDirectory)RuntimeIdentifierGraph.json</BundledRuntimeIdentifierGraphFile>
    <NETCoreSdkVersion>$(Version)</NETCoreSdkVersion>
    <SdkAnalysisLevel>$(SdkFeatureBand)</SdkAnalysisLevel>
    <NETCoreSdkRuntimeIdentifier>$(ProductMonikerRid)</NETCoreSdkRuntimeIdentifier>
    <NETCoreSdkPortableRuntimeIdentifier>$(PortableProductMonikerRid)</NETCoreSdkPortableRuntimeIdentifier>
    <_NETCoreSdkIsPreview>$(_NETCoreSdkBeingBuiltIsPreview)</_NETCoreSdkIsPreview>
  </PropertyGroup>
  <ItemGroup>
    @(ImplicitPackageVariable->'<ImplicitPackageReferenceVersion Include="%(Identity)" TargetFrameworkVersion="%(TargetFrameworkVersion)" DefaultVersion="%(DefaultVersion)" LatestVersion="%(LatestVersion)" />', '
    ')

    <!-- .NET 9.0 -->
    <KnownFrameworkReference Include="Microsoft.NETCore.App"
                              TargetFramework="net9.0"
                              RuntimeFrameworkName="Microsoft.NETCore.App"
                              DefaultRuntimeFrameworkVersion="$(MicrosoftNETCoreAppDefaultRuntimeFrameworkVersion)"
                              LatestRuntimeFrameworkVersion="$(MicrosoftNETCoreAppRuntimePackageVersion)"
                              TargetingPackName="Microsoft.NETCore.App.Ref"
                              TargetingPackVersion="$(MicrosoftNETCoreAppRefPackageVersion)"
                              RuntimePackNamePatterns="Microsoft.NETCore.App.Runtime.**RID**"
                              RuntimePackRuntimeIdentifiers="@(NetCoreRuntimePackRids, '%3B')"
                              />

    <KnownAppHostPack Include="Microsoft.NETCore.App"
                      TargetFramework="net9.0"
                      AppHostPackNamePattern="Microsoft.NETCore.App.Host.**RID**"
                      AppHostPackVersion="$(_NETCoreAppPackageVersion)"
                      AppHostRuntimeIdentifiers="@(NetCoreAppHostRids, '%3B')"
                      ExcludedRuntimeIdentifiers="android"
                      />

    <KnownCrossgen2Pack Include="Microsoft.NETCore.App.Crossgen2"
                        TargetFramework="net9.0"
                        Crossgen2PackNamePattern="Microsoft.NETCore.App.Crossgen2.**RID**"
                        Crossgen2PackVersion="$(MicrosoftNETCoreAppRuntimePackageVersion)"
                        Crossgen2RuntimeIdentifiers="@(Crossgen2SupportedRids, '%3B')"
                        />

    <KnownILCompilerPack Include="Microsoft.DotNet.ILCompiler"
                         TargetFramework="net9.0"
                         ILCompilerPackNamePattern="runtime.**RID**.Microsoft.DotNet.ILCompiler"
                         ILCompilerPackVersion="$(MicrosoftNETCoreAppRuntimePackageVersion)"
                         ILCompilerRuntimeIdentifiers="@(ILCompilerSupportedRids, '%3B')"
                         />

    <KnownRuntimePack Include="Microsoft.NETCore.App"
                      TargetFramework="net9.0"
                      RuntimeFrameworkName="Microsoft.NETCore.App"
                      LatestRuntimeFrameworkVersion="$(MicrosoftNETCoreAppRuntimePackageVersion)"
                      RuntimePackNamePatterns="Microsoft.NETCore.App.Runtime.NativeAOT.**RID**"
                      RuntimePackRuntimeIdentifiers="@(NativeAOTRuntimePackRids, '%3B')"
                      RuntimePackLabels="NativeAOT"
                      />

    <KnownILLinkPack Include="Microsoft.NET.ILLink.Tasks"
                     TargetFramework="net9.0"
                     ILLinkPackVersion="$(MicrosoftNETCoreAppRuntimePackageVersion)" />
    
    <KnownWebAssemblySdkPack Include="Microsoft.NET.Sdk.WebAssembly.Pack"
                             TargetFramework="net9.0"
                             WebAssemblySdkPackVersion="$(MicrosoftNETCoreAppRuntimePackageVersion)" />

    <KnownRuntimePack Include="Microsoft.NETCore.App"
                      TargetFramework="net9.0"
                      RuntimeFrameworkName="Microsoft.NETCore.App"
                      LatestRuntimeFrameworkVersion="$(MicrosoftNETCoreAppRuntimePackageVersion)"
                      RuntimePackNamePatterns="Microsoft.NETCore.App.Runtime.Mono.**RID**"
                      RuntimePackRuntimeIdentifiers="@(MonoRuntimePackRids, '%3B')"
                      RuntimePackLabels="Mono"
                      />

    <KnownFrameworkReference Include="Microsoft.WindowsDesktop.App"
                              TargetFramework="net9.0"
                              RuntimeFrameworkName="Microsoft.WindowsDesktop.App"
                              DefaultRuntimeFrameworkVersion="$(MicrosoftWindowsDesktopAppDefaultRuntimeFrameworkVersion)"
                              LatestRuntimeFrameworkVersion="$(MicrosoftWindowsDesktopAppRuntimePackageVersion)"
                              TargetingPackName="Microsoft.WindowsDesktop.App.Ref"
                              TargetingPackVersion="$(MicrosoftWindowsDesktopAppRefPackageVersion)"
                              RuntimePackNamePatterns="Microsoft.WindowsDesktop.App.Runtime.**RID**"
                              RuntimePackRuntimeIdentifiers="@(WindowsDesktopRuntimePackRids, '%3B')"
                              IsWindowsOnly="true"
                              />

    <KnownFrameworkReference Include="Microsoft.WindowsDesktop.App.WPF"
                              TargetFramework="net9.0"
                              RuntimeFrameworkName="Microsoft.WindowsDesktop.App"
                              DefaultRuntimeFrameworkVersion="$(MicrosoftWindowsDesktopAppDefaultRuntimeFrameworkVersion)"
                              LatestRuntimeFrameworkVersion="$(MicrosoftWindowsDesktopAppRuntimePackageVersion)"
                              TargetingPackName="Microsoft.WindowsDesktop.App.Ref"
                              TargetingPackVersion="$(MicrosoftWindowsDesktopAppRefPackageVersion)"
                              RuntimePackNamePatterns="Microsoft.WindowsDesktop.App.Runtime.**RID**"
                              RuntimePackRuntimeIdentifiers="@(WindowsDesktopRuntimePackRids, '%3B')"
                              IsWindowsOnly="true"
                              Profile="WPF"
                              />

    <KnownFrameworkReference Include="Microsoft.WindowsDesktop.App.WindowsForms"
                              TargetFramework="net9.0"
                              RuntimeFrameworkName="Microsoft.WindowsDesktop.App"
                              DefaultRuntimeFrameworkVersion="$(MicrosoftWindowsDesktopAppDefaultRuntimeFrameworkVersion)"
                              LatestRuntimeFrameworkVersion="$(MicrosoftWindowsDesktopAppRuntimePackageVersion)"
                              TargetingPackName="Microsoft.WindowsDesktop.App.Ref"
                              TargetingPackVersion="$(MicrosoftWindowsDesktopAppRefPackageVersion)"
                              RuntimePackNamePatterns="Microsoft.WindowsDesktop.App.Runtime.**RID**"
                              RuntimePackRuntimeIdentifiers="@(WindowsDesktopRuntimePackRids, '%3B')"
                              IsWindowsOnly="true"
                              Profile="WindowsForms"
                              />

    <KnownFrameworkReference Include="Microsoft.AspNetCore.App"
                              TargetFramework="net9.0"
                              RuntimeFrameworkName="Microsoft.AspNetCore.App"
                              DefaultRuntimeFrameworkVersion="$(MicrosoftAspNetCoreAppDefaultRuntimeFrameworkVersion)"
                              LatestRuntimeFrameworkVersion="$(MicrosoftAspNetCoreAppRuntimePackageVersion)"
                              TargetingPackName="Microsoft.AspNetCore.App.Ref"
                              TargetingPackVersion="$(MicrosoftAspNetCoreAppRefPackageVersion)"
                              RuntimePackNamePatterns="Microsoft.AspNetCore.App.Runtime.**RID**"
                              RuntimePackRuntimeIdentifiers="@(AspNetCoreRuntimePackRids, '%3B')"
                              RuntimePackExcludedRuntimeIdentifiers="android%3Blinux-bionic"
                              />

    <!-- .NET 8.0 -->
    <KnownFrameworkReference Include="Microsoft.NETCore.App"
                              TargetFramework="net8.0"
                              RuntimeFrameworkName="Microsoft.NETCore.App"
                              DefaultRuntimeFrameworkVersion="8.0.0"
                              LatestRuntimeFrameworkVersion="$(_NET80RuntimePackVersion)"
                              TargetingPackName="Microsoft.NETCore.App.Ref"
                              TargetingPackVersion="$(_NET80TargetingPackVersion)"
                              RuntimePackNamePatterns="Microsoft.NETCore.App.Runtime.**RID**"
                              RuntimePackRuntimeIdentifiers="@(Net80RuntimePackRids, '%3B')"
                              />

    <KnownAppHostPack Include="Microsoft.NETCore.App"
                      TargetFramework="net8.0"
                      AppHostPackNamePattern="Microsoft.NETCore.App.Host.**RID**"
                      AppHostPackVersion="$(_NET80RuntimePackVersion)"
                      AppHostRuntimeIdentifiers="@(Net80AppHostRids, '%3B')"
                      ExcludedRuntimeIdentifiers="android"
                      />

    <KnownCrossgen2Pack Include="Microsoft.NETCore.App.Crossgen2"
                        TargetFramework="net8.0"
                        Crossgen2PackNamePattern="Microsoft.NETCore.App.Crossgen2.**RID**"
                        Crossgen2PackVersion="$(_NET80RuntimePackVersion)"
                        Crossgen2RuntimeIdentifiers="@(Net80Crossgen2SupportedRids, '%3B')"
                        />

    <KnownILCompilerPack Include="Microsoft.DotNet.ILCompiler"
                         TargetFramework="net8.0"
                         ILCompilerPackNamePattern="runtime.**RID**.Microsoft.DotNet.ILCompiler"
                         ILCompilerPackVersion="$(_NET80RuntimePackVersion)"
                         ILCompilerRuntimeIdentifiers="@(Net80ILCompilerSupportedRids, '%3B')"
                         />

    <KnownRuntimePack Include="Microsoft.NETCore.App"
                      TargetFramework="net8.0"
                      RuntimeFrameworkName="Microsoft.NETCore.App"
                      LatestRuntimeFrameworkVersion="$(_NET80RuntimePackVersion)"
                      RuntimePackNamePatterns="Microsoft.NETCore.App.Runtime.NativeAOT.**RID**"
                      RuntimePackRuntimeIdentifiers="@(Net80NativeAOTRuntimePackRids, '%3B')"
                      RuntimePackLabels="NativeAOT"
                      />

    <KnownILLinkPack Include="Microsoft.NET.ILLink.Tasks"
                     TargetFramework="net8.0"
                     ILLinkPackVersion="$(_NET80RuntimePackVersion)" />

    <KnownWebAssemblySdkPack Include="Microsoft.NET.Sdk.WebAssembly.Pack"
                             TargetFramework="net8.0"
                             WebAssemblySdkPackVersion="$(MicrosoftNETCoreAppRuntimePackageVersion)" />

    <KnownRuntimePack Include="Microsoft.NETCore.App"
                      TargetFramework="net8.0"
                      RuntimeFrameworkName="Microsoft.NETCore.App"
                      LatestRuntimeFrameworkVersion="$(_NET80RuntimePackVersion)"
                      RuntimePackNamePatterns="Microsoft.NETCore.App.Runtime.Mono.**RID**"
                      RuntimePackRuntimeIdentifiers="@(Net80MonoRuntimePackRids, '%3B')"
                      RuntimePackLabels="Mono"
                      />

    <KnownFrameworkReference Include="Microsoft.WindowsDesktop.App"
                              TargetFramework="net8.0"
                              RuntimeFrameworkName="Microsoft.WindowsDesktop.App"
                              DefaultRuntimeFrameworkVersion="8.0.0"
                              LatestRuntimeFrameworkVersion="$(_WindowsDesktop80RuntimePackVersion)"
                              TargetingPackName="Microsoft.WindowsDesktop.App.Ref"
                              TargetingPackVersion="$(_WindowsDesktop80TargetingPackVersion)"
                              RuntimePackNamePatterns="Microsoft.WindowsDesktop.App.Runtime.**RID**"
                              RuntimePackRuntimeIdentifiers="@(WindowsDesktopRuntimePackRids, '%3B')"
                              IsWindowsOnly="true"
                              />

    <KnownFrameworkReference Include="Microsoft.WindowsDesktop.App.WPF"
                              TargetFramework="net8.0"
                              RuntimeFrameworkName="Microsoft.WindowsDesktop.App"
                              DefaultRuntimeFrameworkVersion="8.0.0"
                              LatestRuntimeFrameworkVersion="$(_WindowsDesktop80RuntimePackVersion)"
                              TargetingPackName="Microsoft.WindowsDesktop.App.Ref"
                              TargetingPackVersion="$(_WindowsDesktop80TargetingPackVersion)"
                              RuntimePackNamePatterns="Microsoft.WindowsDesktop.App.Runtime.**RID**"
                              RuntimePackRuntimeIdentifiers="@(WindowsDesktopRuntimePackRids, '%3B')"
                              IsWindowsOnly="true"
                              Profile="WPF"
                              />

    <KnownFrameworkReference Include="Microsoft.WindowsDesktop.App.WindowsForms"
                              TargetFramework="net8.0"
                              RuntimeFrameworkName="Microsoft.WindowsDesktop.App"
                              DefaultRuntimeFrameworkVersion="8.0.0"
                              LatestRuntimeFrameworkVersion="$(_WindowsDesktop80RuntimePackVersion)"
                              TargetingPackName="Microsoft.WindowsDesktop.App.Ref"
                              TargetingPackVersion="$(_WindowsDesktop80TargetingPackVersion)"
                              RuntimePackNamePatterns="Microsoft.WindowsDesktop.App.Runtime.**RID**"
                              RuntimePackRuntimeIdentifiers="@(WindowsDesktopRuntimePackRids, '%3B')"
                              IsWindowsOnly="true"
                              Profile="WindowsForms"
                              />

    <KnownFrameworkReference Include="Microsoft.AspNetCore.App"
                              TargetFramework="net8.0"
                              RuntimeFrameworkName="Microsoft.AspNetCore.App"
                              DefaultRuntimeFrameworkVersion="8.0.0"
                              LatestRuntimeFrameworkVersion="$(_AspNet80RuntimePackVersion)"
                              TargetingPackName="Microsoft.AspNetCore.App.Ref"
                              TargetingPackVersion="$(_AspNet80TargetingPackVersion)"
                              RuntimePackNamePatterns="Microsoft.AspNetCore.App.Runtime.**RID**"
                              RuntimePackRuntimeIdentifiers="@(AspNetCore80RuntimePackRids, '%3B')"
                              RuntimePackExcludedRuntimeIdentifiers="android%3Blinux-bionic"
                              />

    <!-- .NET 7.0 -->
    <KnownFrameworkReference Include="Microsoft.NETCore.App"
                              TargetFramework="net7.0"
                              RuntimeFrameworkName="Microsoft.NETCore.App"
                              DefaultRuntimeFrameworkVersion="7.0.0"
                              LatestRuntimeFrameworkVersion="$(_NET70RuntimePackVersion)"
                              TargetingPackName="Microsoft.NETCore.App.Ref"
                              TargetingPackVersion="$(_NET70TargetingPackVersion)"
                              RuntimePackNamePatterns="Microsoft.NETCore.App.Runtime.**RID**"
                              RuntimePackRuntimeIdentifiers="@(Net70RuntimePackRids, '%3B')"
                              />

    <KnownAppHostPack Include="Microsoft.NETCore.App"
                      TargetFramework="net7.0"
                      AppHostPackNamePattern="Microsoft.NETCore.App.Host.**RID**"
                      AppHostPackVersion="$(_NET70RuntimePackVersion)"
                      AppHostRuntimeIdentifiers="@(Net70AppHostRids, '%3B')"
                      ExcludedRuntimeIdentifiers="android"
                      />

    <KnownCrossgen2Pack Include="Microsoft.NETCore.App.Crossgen2"
                        TargetFramework="net7.0"
                        Crossgen2PackNamePattern="Microsoft.NETCore.App.Crossgen2.**RID**"
                        Crossgen2PackVersion="$(_NET70RuntimePackVersion)"
                        Crossgen2RuntimeIdentifiers="@(Net70Crossgen2SupportedRids, '%3B')"
                        />

    <KnownILCompilerPack Include="Microsoft.DotNet.ILCompiler"
                         TargetFramework="net7.0"
                         ILCompilerPackNamePattern="runtime.**RID**.Microsoft.DotNet.ILCompiler"
                         ILCompilerPackVersion="$(_NET70RuntimePackVersion)"
                         ILCompilerRuntimeIdentifiers="@(Net70ILCompilerSupportedRids, '%3B')"
                         />

    <KnownILLinkPack Include="Microsoft.NET.ILLink.Tasks"
                     TargetFramework="net7.0"
                     ILLinkPackVersion="$(_NET70ILLinkPackVersion)" />

    <KnownWebAssemblySdkPack Include="Microsoft.NET.Sdk.WebAssembly.Pack"
                             TargetFramework="net7.0"
                             WebAssemblySdkPackVersion="$(MicrosoftNETCoreAppRuntimePackageVersion)" />

    <KnownRuntimePack Include="Microsoft.NETCore.App"
                      TargetFramework="net7.0"
                      RuntimeFrameworkName="Microsoft.NETCore.App"
                      LatestRuntimeFrameworkVersion="$(_NET70RuntimePackVersion)"
                      RuntimePackNamePatterns="Microsoft.NETCore.App.Runtime.Mono.**RID**"
                      RuntimePackRuntimeIdentifiers="@(Net70MonoRuntimePackRids, '%3B')"
                      RuntimePackLabels="Mono"
                      />

    <KnownFrameworkReference Include="Microsoft.WindowsDesktop.App"
                              TargetFramework="net7.0"
                              RuntimeFrameworkName="Microsoft.WindowsDesktop.App"
                              DefaultRuntimeFrameworkVersion="7.0.0"
                              LatestRuntimeFrameworkVersion="$(_WindowsDesktop70RuntimePackVersion)"
                              TargetingPackName="Microsoft.WindowsDesktop.App.Ref"
                              TargetingPackVersion="$(_WindowsDesktop70TargetingPackVersion)"
                              RuntimePackNamePatterns="Microsoft.WindowsDesktop.App.Runtime.**RID**"
                              RuntimePackRuntimeIdentifiers="@(WindowsDesktopRuntimePackRids, '%3B')"
                              IsWindowsOnly="true"
                              />

    <KnownFrameworkReference Include="Microsoft.WindowsDesktop.App.WPF"
                              TargetFramework="net7.0"
                              RuntimeFrameworkName="Microsoft.WindowsDesktop.App"
                              DefaultRuntimeFrameworkVersion="7.0.0"
                              LatestRuntimeFrameworkVersion="$(_WindowsDesktop70RuntimePackVersion)"
                              TargetingPackName="Microsoft.WindowsDesktop.App.Ref"
                              TargetingPackVersion="$(_WindowsDesktop70TargetingPackVersion)"
                              RuntimePackNamePatterns="Microsoft.WindowsDesktop.App.Runtime.**RID**"
                              RuntimePackRuntimeIdentifiers="@(WindowsDesktopRuntimePackRids, '%3B')"
                              IsWindowsOnly="true"
                              Profile="WPF"
                              />

    <KnownFrameworkReference Include="Microsoft.WindowsDesktop.App.WindowsForms"
                              TargetFramework="net7.0"
                              RuntimeFrameworkName="Microsoft.WindowsDesktop.App"
                              DefaultRuntimeFrameworkVersion="7.0.0"
                              LatestRuntimeFrameworkVersion="$(_WindowsDesktop70RuntimePackVersion)"
                              TargetingPackName="Microsoft.WindowsDesktop.App.Ref"
                              TargetingPackVersion="$(_WindowsDesktop70TargetingPackVersion)"
                              RuntimePackNamePatterns="Microsoft.WindowsDesktop.App.Runtime.**RID**"
                              RuntimePackRuntimeIdentifiers="@(WindowsDesktopRuntimePackRids, '%3B')"
                              IsWindowsOnly="true"
                              Profile="WindowsForms"
                              />

    <KnownFrameworkReference Include="Microsoft.AspNetCore.App"
                              TargetFramework="net7.0"
                              RuntimeFrameworkName="Microsoft.AspNetCore.App"
                              DefaultRuntimeFrameworkVersion="7.0.0"
                              LatestRuntimeFrameworkVersion="$(_AspNet70RuntimePackVersion)"
                              TargetingPackName="Microsoft.AspNetCore.App.Ref"
                              TargetingPackVersion="$(_AspNet70TargetingPackVersion)"
                              RuntimePackNamePatterns="Microsoft.AspNetCore.App.Runtime.**RID**"
                              RuntimePackRuntimeIdentifiers="@(AspNetCore70RuntimePackRids, '%3B')"
                              RuntimePackExcludedRuntimeIdentifiers="android"
                              />

    <!-- .NET 6.0 -->
    <KnownFrameworkReference Include="Microsoft.NETCore.App"
                              TargetFramework="net6.0"
                              RuntimeFrameworkName="Microsoft.NETCore.App"
                              DefaultRuntimeFrameworkVersion="6.0.0"
                              LatestRuntimeFrameworkVersion="$(_NET60RuntimePackVersion)"
                              TargetingPackName="Microsoft.NETCore.App.Ref"
                              TargetingPackVersion="$(_NET60TargetingPackVersion)"
                              RuntimePackNamePatterns="Microsoft.NETCore.App.Runtime.**RID**"
                              RuntimePackRuntimeIdentifiers="@(Net60RuntimePackRids, '%3B')"
                              />

    <KnownAppHostPack Include="Microsoft.NETCore.App"
                      TargetFramework="net6.0"
                      AppHostPackNamePattern="Microsoft.NETCore.App.Host.**RID**"
                      AppHostPackVersion="$(_NET60RuntimePackVersion)"
                      AppHostRuntimeIdentifiers="@(Net60AppHostRids, '%3B')"
                      ExcludedRuntimeIdentifiers="android"
                      />

    <KnownCrossgen2Pack Include="Microsoft.NETCore.App.Crossgen2"
                        TargetFramework="net6.0"
                        Crossgen2PackNamePattern="Microsoft.NETCore.App.Crossgen2.**RID**"
                        Crossgen2PackVersion="$(_NET60RuntimePackVersion)"
                        Crossgen2RuntimeIdentifiers="@(Net60Crossgen2SupportedRids, '%3B')"
                        />

    <KnownILLinkPack Include="Microsoft.NET.ILLink.Tasks"
                     TargetFramework="net6.0"
                     ILLinkPackVersion="$(_NET70ILLinkPackVersion)" />

    <KnownWebAssemblySdkPack Include="Microsoft.NET.Sdk.WebAssembly.Pack"
                             TargetFramework="net6.0"
                             WebAssemblySdkPackVersion="$(MicrosoftNETCoreAppRuntimePackageVersion)" />

    <KnownRuntimePack Include="Microsoft.NETCore.App"
                      TargetFramework="net6.0"
                      RuntimeFrameworkName="Microsoft.NETCore.App"
                      LatestRuntimeFrameworkVersion="$(_NET60RuntimePackVersion)"
                      RuntimePackNamePatterns="Microsoft.NETCore.App.Runtime.Mono.**RID**"
                      RuntimePackRuntimeIdentifiers="@(Net60MonoRuntimePackRids, '%3B')"
                      RuntimePackLabels="Mono"
                      />

    <KnownFrameworkReference Include="Microsoft.WindowsDesktop.App"
                              TargetFramework="net6.0"
                              RuntimeFrameworkName="Microsoft.WindowsDesktop.App"
                              DefaultRuntimeFrameworkVersion="6.0.0"
                              LatestRuntimeFrameworkVersion="$(_WindowsDesktop60RuntimePackVersion)"
                              TargetingPackName="Microsoft.WindowsDesktop.App.Ref"
                              TargetingPackVersion="$(_WindowsDesktop60TargetingPackVersion)"
                              RuntimePackNamePatterns="Microsoft.WindowsDesktop.App.Runtime.**RID**"
                              RuntimePackRuntimeIdentifiers="@(WindowsDesktopRuntimePackRids, '%3B')"
                              IsWindowsOnly="true"
                              />

    <KnownFrameworkReference Include="Microsoft.WindowsDesktop.App.WPF"
                              TargetFramework="net6.0"
                              RuntimeFrameworkName="Microsoft.WindowsDesktop.App"
                              DefaultRuntimeFrameworkVersion="6.0.0"
                              LatestRuntimeFrameworkVersion="$(_WindowsDesktop60RuntimePackVersion)"
                              TargetingPackName="Microsoft.WindowsDesktop.App.Ref"
                              TargetingPackVersion="$(_WindowsDesktop60TargetingPackVersion)"
                              RuntimePackNamePatterns="Microsoft.WindowsDesktop.App.Runtime.**RID**"
                              RuntimePackRuntimeIdentifiers="@(WindowsDesktopRuntimePackRids, '%3B')"
                              IsWindowsOnly="true"
                              Profile="WPF"
                              />

    <KnownFrameworkReference Include="Microsoft.WindowsDesktop.App.WindowsForms"
                              TargetFramework="net6.0"
                              RuntimeFrameworkName="Microsoft.WindowsDesktop.App"
                              DefaultRuntimeFrameworkVersion="6.0.0"
                              LatestRuntimeFrameworkVersion="$(_WindowsDesktop60RuntimePackVersion)"
                              TargetingPackName="Microsoft.WindowsDesktop.App.Ref"
                              TargetingPackVersion="$(_WindowsDesktop60TargetingPackVersion)"
                              RuntimePackNamePatterns="Microsoft.WindowsDesktop.App.Runtime.**RID**"
                              RuntimePackRuntimeIdentifiers="@(WindowsDesktopRuntimePackRids, '%3B')"
                              IsWindowsOnly="true"
                              Profile="WindowsForms"
                              />

    <KnownFrameworkReference Include="Microsoft.AspNetCore.App"
                              TargetFramework="net6.0"
                              RuntimeFrameworkName="Microsoft.AspNetCore.App"
                              DefaultRuntimeFrameworkVersion="6.0.0"
                              LatestRuntimeFrameworkVersion="$(_AspNet60RuntimePackVersion)"
                              TargetingPackName="Microsoft.AspNetCore.App.Ref"
                              TargetingPackVersion="$(_AspNet60TargetingPackVersion)"
                              RuntimePackNamePatterns="Microsoft.AspNetCore.App.Runtime.**RID**"
                              RuntimePackRuntimeIdentifiers="@(AspNetCore60RuntimePackRids, '%3B')"
                              />

    <!-- .NET 5.0 -->
    <KnownFrameworkReference Include="Microsoft.NETCore.App"
                              TargetFramework="net5.0"
                              RuntimeFrameworkName="Microsoft.NETCore.App"
                              DefaultRuntimeFrameworkVersion="5.0.0"
                              LatestRuntimeFrameworkVersion="$(_NET50RuntimePackVersion)"
                              TargetingPackName="Microsoft.NETCore.App.Ref"
                              TargetingPackVersion="$(_NET50TargetingPackVersion)"
                              RuntimePackNamePatterns="Microsoft.NETCore.App.Runtime.**RID**"
                              RuntimePackRuntimeIdentifiers="@(Net50RuntimePackRids, '%3B')"
                              IsTrimmable="true"
                              />

    <KnownAppHostPack Include="Microsoft.NETCore.App"
                      TargetFramework="net5.0"
                      AppHostPackNamePattern="Microsoft.NETCore.App.Host.**RID**"
                      AppHostPackVersion="$(_NET50RuntimePackVersion)"
                      AppHostRuntimeIdentifiers="@(Net50AppHostRids, '%3B')"
                      />

    <KnownCrossgen2Pack Include="Microsoft.NETCore.App.Crossgen2"
                        TargetFramework="net5.0"
                        Crossgen2PackNamePattern="Microsoft.NETCore.App.Crossgen2.**RID**"
                        Crossgen2PackVersion="$(_NET50RuntimePackVersion)"
                        Crossgen2RuntimeIdentifiers="@(Net50Crossgen2SupportedRids, '%3B')"
                        />

    <KnownILLinkPack Include="Microsoft.NET.ILLink.Tasks"
                     TargetFramework="net5.0"
                     ILLinkPackVersion="$(_NET70ILLinkPackVersion)" />

    <KnownFrameworkReference Include="Microsoft.WindowsDesktop.App"
                              TargetFramework="net5.0"
                              RuntimeFrameworkName="Microsoft.WindowsDesktop.App"
                              DefaultRuntimeFrameworkVersion="5.0.0"
                              LatestRuntimeFrameworkVersion="$(_WindowsDesktop50RuntimePackVersion)"
                              TargetingPackName="Microsoft.WindowsDesktop.App.Ref"
                              TargetingPackVersion="$(_WindowsDesktop50TargetingPackVersion)"
                              RuntimePackNamePatterns="Microsoft.WindowsDesktop.App.Runtime.**RID**"
                              RuntimePackRuntimeIdentifiers="@(WindowsDesktop50RuntimePackRids, '%3B')"
                              IsWindowsOnly="true"
                              />

    <KnownFrameworkReference Include="Microsoft.WindowsDesktop.App.WPF"
                              TargetFramework="net5.0"
                              RuntimeFrameworkName="Microsoft.WindowsDesktop.App"
                              DefaultRuntimeFrameworkVersion="5.0.0"
                              LatestRuntimeFrameworkVersion="$(_WindowsDesktop50RuntimePackVersion)"
                              TargetingPackName="Microsoft.WindowsDesktop.App.Ref"
                              TargetingPackVersion="$(_WindowsDesktop50TargetingPackVersion)"
                              RuntimePackNamePatterns="Microsoft.WindowsDesktop.App.Runtime.**RID**"
                              RuntimePackRuntimeIdentifiers="@(WindowsDesktop50RuntimePackRids, '%3B')"
                              IsWindowsOnly="true"
                              Profile="WPF"
                              />

    <KnownFrameworkReference Include="Microsoft.WindowsDesktop.App.WindowsForms"
                              TargetFramework="net5.0"
                              RuntimeFrameworkName="Microsoft.WindowsDesktop.App"
                              DefaultRuntimeFrameworkVersion="5.0.0"
                              LatestRuntimeFrameworkVersion="$(_WindowsDesktop50RuntimePackVersion)"
                              TargetingPackName="Microsoft.WindowsDesktop.App.Ref"
                              TargetingPackVersion="$(_WindowsDesktop50TargetingPackVersion)"
                              RuntimePackNamePatterns="Microsoft.WindowsDesktop.App.Runtime.**RID**"
                              RuntimePackRuntimeIdentifiers="@(WindowsDesktop50RuntimePackRids, '%3B')"
                              IsWindowsOnly="true"
                              Profile="WindowsForms"
                              />

    <KnownFrameworkReference Include="Microsoft.AspNetCore.App"
                              TargetFramework="net5.0"
                              RuntimeFrameworkName="Microsoft.AspNetCore.App"
                              DefaultRuntimeFrameworkVersion="5.0.0"
                              LatestRuntimeFrameworkVersion="$(_AspNet50RuntimePackVersion)"
                              TargetingPackName="Microsoft.AspNetCore.App.Ref"
                              TargetingPackVersion="$(_AspNet50TargetingPackVersion)"
                              RuntimePackNamePatterns="Microsoft.AspNetCore.App.Runtime.**RID**"
                              RuntimePackRuntimeIdentifiers="@(AspNetCore50RuntimePackRids, '%3B')"
                              />

    <!-- .NET Core 3.1  -->
    <KnownFrameworkReference Include="Microsoft.NETCore.App"
                              TargetFramework="netcoreapp3.1"
                              RuntimeFrameworkName="Microsoft.NETCore.App"
                              DefaultRuntimeFrameworkVersion="3.1.0"
                              LatestRuntimeFrameworkVersion="$(_NETCoreApp31RuntimePackVersion)"
                              TargetingPackName="Microsoft.NETCore.App.Ref"
                              TargetingPackVersion="$(_NETCoreApp31TargetingPackVersion)"
                              RuntimePackNamePatterns="Microsoft.NETCore.App.Runtime.**RID**"
                              RuntimePackRuntimeIdentifiers="@(NetCore31RuntimePackRids, '%3B')"
                              IsTrimmable="true"
                              />

    <KnownAppHostPack Include="Microsoft.NETCore.App"
                      TargetFramework="netcoreapp3.1"
                      AppHostPackNamePattern="Microsoft.NETCore.App.Host.**RID**"
                      AppHostPackVersion="$(_NETCoreApp31RuntimePackVersion)"
                      AppHostRuntimeIdentifiers="@(NetCore31RuntimePackRids, '%3B')"
                      />

    <KnownILLinkPack Include="Microsoft.NET.ILLink.Tasks"
                     TargetFramework="netcoreapp3.1"
                     ILLinkPackVersion="$(_NET70ILLinkPackVersion)" />

    <KnownFrameworkReference Include="Microsoft.WindowsDesktop.App"
                              TargetFramework="netcoreapp3.1"
                              RuntimeFrameworkName="Microsoft.WindowsDesktop.App"
                              DefaultRuntimeFrameworkVersion="3.1.0"
                              LatestRuntimeFrameworkVersion="$(_WindowsDesktop31RuntimePackVersion)"
                              TargetingPackName="Microsoft.WindowsDesktop.App.Ref"
                              TargetingPackVersion="$(_WindowsDesktop31TargetingPackVersion)"
                              RuntimePackNamePatterns="Microsoft.WindowsDesktop.App.Runtime.**RID**"
                              RuntimePackRuntimeIdentifiers="@(WindowsDesktop31RuntimePackRids, '%3B')"
                              IsWindowsOnly="true"
                              />

    <KnownFrameworkReference Include="Microsoft.WindowsDesktop.App.WPF"
                              TargetFramework="netcoreapp3.1"
                              RuntimeFrameworkName="Microsoft.WindowsDesktop.App"
                              DefaultRuntimeFrameworkVersion="3.1.0"
                              LatestRuntimeFrameworkVersion="$(_WindowsDesktop31RuntimePackVersion)"
                              TargetingPackName="Microsoft.WindowsDesktop.App.Ref"
                              TargetingPackVersion="$(_WindowsDesktop31TargetingPackVersion)"
                              RuntimePackNamePatterns="Microsoft.WindowsDesktop.App.Runtime.**RID**"
                              RuntimePackRuntimeIdentifiers="@(WindowsDesktop31RuntimePackRids, '%3B')"
                              IsWindowsOnly="true"
                              Profile="WPF"
                              />

    <KnownFrameworkReference Include="Microsoft.WindowsDesktop.App.WindowsForms"
                              TargetFramework="netcoreapp3.1"
                              RuntimeFrameworkName="Microsoft.WindowsDesktop.App"
                              DefaultRuntimeFrameworkVersion="3.1.0"
                              LatestRuntimeFrameworkVersion="$(_WindowsDesktop31RuntimePackVersion)"
                              TargetingPackName="Microsoft.WindowsDesktop.App.Ref"
                              TargetingPackVersion="$(_WindowsDesktop31TargetingPackVersion)"
                              RuntimePackNamePatterns="Microsoft.WindowsDesktop.App.Runtime.**RID**"
                              RuntimePackRuntimeIdentifiers="@(WindowsDesktop31RuntimePackRids, '%3B')"
                              IsWindowsOnly="true"
                              Profile="WindowsForms"
                              />

    <KnownFrameworkReference Include="Microsoft.AspNetCore.App"
                              TargetFramework="netcoreapp3.1"
                              RuntimeFrameworkName="Microsoft.AspNetCore.App"
                              DefaultRuntimeFrameworkVersion="3.1.0"
                              LatestRuntimeFrameworkVersion="$(_AspNet31RuntimePackVersion)"
                              TargetingPackName="Microsoft.AspNetCore.App.Ref"
                              TargetingPackVersion="$(_AspNet31TargetingPackVersion)"
                              RuntimePackNamePatterns="Microsoft.AspNetCore.App.Runtime.**RID**"
                              RuntimePackRuntimeIdentifiers="@(AspNetCore31RuntimePackRids, '%3B')"
                              />

    <!-- .NET Core 3.0 -->
    <KnownFrameworkReference Include="Microsoft.NETCore.App"
                              TargetFramework="netcoreapp3.0"
                              RuntimeFrameworkName="Microsoft.NETCore.App"
                              DefaultRuntimeFrameworkVersion="3.0.0"
                              LatestRuntimeFrameworkVersion="$(_NETCoreApp30RuntimePackVersion)"
                              TargetingPackName="Microsoft.NETCore.App.Ref"
                              TargetingPackVersion="$(_NETCoreApp30TargetingPackVersion)"
                              RuntimePackNamePatterns="Microsoft.NETCore.App.Runtime.**RID**"
                              RuntimePackRuntimeIdentifiers="@(NetCore30RuntimePackRids, '%3B')"
                              IsTrimmable="true"
                              />

    <KnownAppHostPack Include="Microsoft.NETCore.App"
                      TargetFramework="netcoreapp3.0"
                      AppHostPackNamePattern="Microsoft.NETCore.App.Host.**RID**"
                      AppHostPackVersion="$(_NETCoreApp30RuntimePackVersion)"
                      AppHostRuntimeIdentifiers="@(NetCore30RuntimePackRids, '%3B')"
                      />

    <KnownILLinkPack Include="Microsoft.NET.ILLink.Tasks"
                     TargetFramework="netcoreapp3.0"
                     ILLinkPackVersion="$(_NET70ILLinkPackVersion)" />

    <KnownFrameworkReference Include="Microsoft.WindowsDesktop.App"
                              TargetFramework="netcoreapp3.0"
                              RuntimeFrameworkName="Microsoft.WindowsDesktop.App"
                              DefaultRuntimeFrameworkVersion="3.0.0"
                              LatestRuntimeFrameworkVersion="$(_WindowsDesktop30RuntimePackVersion)"
                              TargetingPackName="Microsoft.WindowsDesktop.App.Ref"
                              TargetingPackVersion="$(_WindowsDesktop30TargetingPackVersion)"
                              RuntimePackNamePatterns="Microsoft.WindowsDesktop.App.Runtime.**RID**"
                              RuntimePackRuntimeIdentifiers="@(WindowsDesktop30RuntimePackRids, '%3B')"
                              IsWindowsOnly="true"
                              />

    <KnownFrameworkReference Include="Microsoft.WindowsDesktop.App.WPF"
                              TargetFramework="netcoreapp3.0"
                              RuntimeFrameworkName="Microsoft.WindowsDesktop.App"
                              DefaultRuntimeFrameworkVersion="3.0.0"
                              LatestRuntimeFrameworkVersion="$(_WindowsDesktop30RuntimePackVersion)"
                              TargetingPackName="Microsoft.WindowsDesktop.App.Ref"
                              TargetingPackVersion="$(_WindowsDesktop30TargetingPackVersion)"
                              RuntimePackNamePatterns="Microsoft.WindowsDesktop.App.Runtime.**RID**"
                              RuntimePackRuntimeIdentifiers="@(WindowsDesktop30RuntimePackRids, '%3B')"
                              IsWindowsOnly="true"
                              Profile="WPF"
                              />

    <KnownFrameworkReference Include="Microsoft.WindowsDesktop.App.WindowsForms"
                              TargetFramework="netcoreapp3.0"
                              RuntimeFrameworkName="Microsoft.WindowsDesktop.App"
                              DefaultRuntimeFrameworkVersion="3.0.0"
                              LatestRuntimeFrameworkVersion="$(_WindowsDesktop30RuntimePackVersion)"
                              TargetingPackName="Microsoft.WindowsDesktop.App.Ref"
                              TargetingPackVersion="$(_WindowsDesktop30TargetingPackVersion)"
                              RuntimePackNamePatterns="Microsoft.WindowsDesktop.App.Runtime.**RID**"
                              RuntimePackRuntimeIdentifiers="@(WindowsDesktop30RuntimePackRids, '%3B')"
                              IsWindowsOnly="true"
                              Profile="WindowsForms"
                              />

    <KnownFrameworkReference Include="Microsoft.AspNetCore.App"
                              TargetFramework="netcoreapp3.0"
                              RuntimeFrameworkName="Microsoft.AspNetCore.App"
                              DefaultRuntimeFrameworkVersion="3.0.0"
                              LatestRuntimeFrameworkVersion="$(_AspNet30RuntimePackVersion)"
                              TargetingPackName="Microsoft.AspNetCore.App.Ref"
                              TargetingPackVersion="$(_AspNet30TargetingPackVersion)"
                              RuntimePackNamePatterns="Microsoft.AspNetCore.App.Runtime.**RID**"
                              RuntimePackRuntimeIdentifiers="@(AspNetCore30RuntimePackRids, '%3B')"
                              />

    <KnownFrameworkReference Include="NETStandard.Library"
                              TargetFramework="netstandard2.1"
                              TargetingPackName="NETStandard.Library.Ref"
                              TargetingPackVersion="$(NETStandardLibraryRefPackageVersion)"
                              />

    <!-- Supported Windows versions -->
    <WindowsSdkSupportedTargetPlatformVersion Include="10.0.22621.0" WindowsSdkPackageVersion="$(MicrosoftWindowsSDKNETRef10_0_22621PackageVersion)" MinimumNETVersion="6.0" />
    <WindowsSdkSupportedTargetPlatformVersion Include="10.0.22000.0" WindowsSdkPackageVersion="$(MicrosoftWindowsSDKNETRef10_0_22000PackageVersion)" MinimumNETVersion="6.0" />
    <WindowsSdkSupportedTargetPlatformVersion Include="10.0.20348.0" WindowsSdkPackageVersion="$(MicrosoftWindowsSDKNETRef10_0_20348PackageVersion)" MinimumNETVersion="6.0" />
    <WindowsSdkSupportedTargetPlatformVersion Include="10.0.19041.0" WindowsSdkPackageVersion="$(MicrosoftWindowsSDKNETRef10_0_19041PackageVersion)" MinimumNETVersion="6.0" />
    <WindowsSdkSupportedTargetPlatformVersion Include="10.0.18362.0" WindowsSdkPackageVersion="$(MicrosoftWindowsSDKNETRef10_0_18362PackageVersion)" MinimumNETVersion="6.0" />
    <WindowsSdkSupportedTargetPlatformVersion Include="10.0.17763.0" WindowsSdkPackageVersion="$(MicrosoftWindowsSDKNETRef10_0_17763PackageVersion)" MinimumNETVersion="6.0" />
    
    <WindowsSdkSupportedTargetPlatformVersion Include="10.0.22000.0" WindowsSdkPackageVersion="10.0.22000.26" MinimumNETVersion="5.0" />
    <WindowsSdkSupportedTargetPlatformVersion Include="10.0.20348.0" WindowsSdkPackageVersion="10.0.20348.26" MinimumNETVersion="5.0" />
    <WindowsSdkSupportedTargetPlatformVersion Include="10.0.19041.0" WindowsSdkPackageVersion="10.0.19041.26" MinimumNETVersion="5.0" />
    <WindowsSdkSupportedTargetPlatformVersion Include="10.0.18362.0" WindowsSdkPackageVersion="10.0.18362.26" MinimumNETVersion="5.0" />
    <WindowsSdkSupportedTargetPlatformVersion Include="10.0.17763.0" WindowsSdkPackageVersion="10.0.17763.26" MinimumNETVersion="5.0" />
    
    <WindowsSdkSupportedTargetPlatformVersion Include="8.0" />
    <WindowsSdkSupportedTargetPlatformVersion Include="7.0" />

    <_KnownRuntimeIdentiferPlatforms Include="@(_KnownRuntimeIdentiferPlatforms, '%3B')" />
    <_ExcludedKnownRuntimeIdentiferPlatforms Include="@(_ExcludedKnownRuntimeIdentiferPlatforms, '%3B')" />
  </ItemGroup>

</Project>
]]>
    </BundledVersionsPropsContent>
  </PropertyGroup>

    <WriteLinesToFile File="$(SdkOutputDirectory)$(BundledVersionsPropsFileName)"
                      Lines="$(BundledVersionsPropsContent)"
                      Overwrite="true" />
  </Target>

  <Target Name="GenerateBundledCliToolsProps" DependsOnTargets="SetupBundledComponents">
    <PropertyGroup>
      <BundledBundledCliToolsPropsFileName>Microsoft.NETCoreSdk.BundledCliTools.props</BundledBundledCliToolsPropsFileName>
    </PropertyGroup>

    <PropertyGroup>
      <BundledBundledCliToolsPropsContent>
<![CDATA[
<!--
***********************************************************************************************
$(BundledBundledCliToolsPropsFileName)

WARNING:  DO NOT MODIFY this file unless you are knowledgeable about MSBuild and have
          created a backup copy.  Incorrect changes to this file will make it
          impossible to load or build your projects from the command-line or the IDE.

Copyright (c) .NET Foundation. All rights reserved.
***********************************************************************************************
-->
<Project>

  <ItemGroup>
@(BundledDotnetTools->HasMetadata('ObsoletesCliTool')->'    %3CBundledDotNetCliToolReference Include="%(ObsoletesCliTool)" /%3E','%0A')
  </ItemGroup>

</Project>
]]>
    </BundledBundledCliToolsPropsContent>
  </PropertyGroup>

    <WriteLinesToFile File="$(SdkOutputDirectory)$(BundledBundledCliToolsPropsFileName)"
                      Lines="$(BundledBundledCliToolsPropsContent)"
                      Overwrite="true" />
  </Target>

  <Target Name="GenerateBundledMSBuildProps" DependsOnTargets="SetupBundledComponents">
    <PropertyGroup>
      <MinimumMSBuildVersionFile>$(RedistLayoutPath)sdk/$(Version)/minimumMSBuildVersion</MinimumMSBuildVersionFile>
      <BundledMSBuildPropsFileName>Microsoft.NETCoreSdk.BundledMSBuildInformation.props</BundledMSBuildPropsFileName>
      <BundledMSBuildVersion>$(MSBuildVersion)</BundledMSBuildVersion>
    </PropertyGroup>

    <Error Text="No MSBuild version file found under '$(RedistLayoutPath)sdk/$(Version)'" Condition="!Exists('$(MinimumMSBuildVersionFile)')" />
    
    <ReadLinesFromFile File="$(MinimumMSBuildVersionFile)">
      <Output TaskParameter="Lines" PropertyName="MinimumMSBuildVersion"/>
    </ReadLinesFromFile>

    <PropertyGroup>
      <_BundledMSBuildVersionMajorMinor>$([System.Version]::Parse('$(BundledMSBuildVersion)').ToString(2))</_BundledMSBuildVersionMajorMinor>
    </PropertyGroup>

    <PropertyGroup>
      <BundledMSBuildPropsFileContent>
<![CDATA[
<!--
***********************************************************************************************
$(BundledMSBuildPropsFileName)

WARNING:  DO NOT MODIFY this file unless you are knowledgeable about MSBuild and have
          created a backup copy.  Incorrect changes to this file will make it
          impossible to load or build your projects from the command-line or the IDE.

Copyright (c) .NET Foundation. All rights reserved.
***********************************************************************************************
-->
<Project>
  <PropertyGroup>
    <MinimumMSBuildVersion>$(MinimumMSBuildVersion)</MinimumMSBuildVersion>
    <BundledMSBuildVersion>$(BundledMSBuildVersion)</BundledMSBuildVersion>
    <_MSBuildVersionMajorMinor>%24([System.Version]::Parse('%24(MSBuildVersion)').ToString(2))</_MSBuildVersionMajorMinor>
    <_IsDisjointMSBuildVersion>%24([MSBuild]::VersionGreaterThan('%24(_MSBuildVersionMajorMinor)', '$(_BundledMSBuildVersionMajorMinor)'))</_IsDisjointMSBuildVersion>
  </PropertyGroup>
</Project>
]]>
      </BundledMSBuildPropsFileContent>
    </PropertyGroup>

  <WriteLinesToFile File="$(SdkOutputDirectory)$(BundledMSBuildPropsFileName)"
    Lines="$(BundledMSBuildPropsFileContent)"
    Overwrite="true" />
  </Target>

  <ItemGroup>
    <PackageDownload Include="Microsoft.NETCore.Platforms" Version="[$(MicrosoftNETCorePlatformsPackageVersion)]" />
  </ItemGroup>

  <Target Name="LayoutRuntimeGraph"
          DependsOnTargets="GenerateBundledVersionsProps">

    <Copy SourceFiles="$(NuGetPackageRoot)/microsoft.netcore.platforms/$(_NETCorePlatformsPackageVersion)/runtime.json"
          DestinationFiles="$(SdkOutputDirectory)RuntimeIdentifierGraph.json"
          SkipUnchangedFiles="true" />

    <Copy SourceFiles="$(NuGetPackageRoot)/microsoft.netcore.platforms/$(_NETCorePlatformsPackageVersion)/PortableRuntimeIdentifierGraph.json"
          DestinationFolder="$(SdkOutputDirectory)"
          SkipUnchangedFiles="true"/>

    <GenerateSdkRuntimeIdentifierChain
          RuntimeIdentifier="$(PortableProductMonikerRid)"
          RuntimeIdentifierGraphPath="$(SdkOutputDirectory)PortableRuntimeIdentifierGraph.json"
          RuntimeIdentifierChainOutputPath="$(SdkOutputDirectory)NETCoreSdkRuntimeIdentifierChain.txt" />

  </Target>

</Project><|MERGE_RESOLUTION|>--- conflicted
+++ resolved
@@ -2,12 +2,8 @@
 
   <Target Name="GenerateBundledVersions"
           Condition="'$(PgoInstrument)' != 'true'"
-<<<<<<< HEAD
-          DependsOnTargets="GenerateBundledVersionsProps;GenerateBundledCliToolsProps">
-=======
-          DependsOnTargets="GenerateBundledVersionsProps;GenerateBundledCliToolsProps;GenerateBundledMSBuildProps" >
-
->>>>>>> 1659c3fe
+          DependsOnTargets="GenerateBundledVersionsProps;GenerateBundledCliToolsProps;GenerateBundledMSBuildProps">
+
     <WriteLinesToFile
       File="$(ArtifactsShippingPackagesDir)productVersion.txt"
       Lines="$(PackageVersion)"
