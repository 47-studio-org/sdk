--- conflicted
+++ resolved
@@ -52,20 +52,6 @@
       <Sha>0c28b5cfe0f9173000450a3edc808dc8c2b9286e</Sha>
       <SourceBuild RepoName="emsdk" ManagedOnly="true" />
     </Dependency>
-<<<<<<< HEAD
-    <Dependency Name="Microsoft.Build" Version="17.8.1">
-      <Uri>https://github.com/dotnet/msbuild</Uri>
-      <Sha>585e09762f07aa6ec291cb75cf7e98bdded8e373</Sha>
-    </Dependency>
-    <Dependency Name="Microsoft.Build.Localization" Version="17.8.1-preview-23476-07">
-      <Uri>https://github.com/dotnet/msbuild</Uri>
-      <Sha>585e09762f07aa6ec291cb75cf7e98bdded8e373</Sha>
-    </Dependency>
-    <Dependency Name="Microsoft.SourceBuild.Intermediate.msbuild" Version="17.8.1-preview-23476-07">
-      <Uri>https://github.com/dotnet/msbuild</Uri>
-      <Sha>585e09762f07aa6ec291cb75cf7e98bdded8e373</Sha>
-      <SourceBuild RepoName="msbuild" ManagedOnly="true" />
-=======
     <Dependency Name="Microsoft.Build" Version="17.9.0-preview-23505-02">
       <Uri>https://github.com/dotnet/msbuild</Uri>
       <Sha>01bf0f2cf0a19b2c064947fba40eae80c1125fb3</Sha>
@@ -78,7 +64,6 @@
     <Dependency Name="Microsoft.SourceBuild.Intermediate.msbuild" Version="17.9.0-preview-23505-02">
       <Uri>https://github.com/dotnet/msbuild</Uri>
       <Sha>01bf0f2cf0a19b2c064947fba40eae80c1125fb3</Sha>
->>>>>>> dfca8303
     </Dependency>
     <Dependency Name="Microsoft.FSharp.Compiler" Version="12.8.0-beta.23509.1">
       <Uri>https://github.com/dotnet/fsharp</Uri>
@@ -123,15 +108,6 @@
       <Uri>https://github.com/dotnet/roslyn</Uri>
       <Sha>0caa880a161057559d1dcaad890e4053f520136e</Sha>
     </Dependency>
-<<<<<<< HEAD
-    <Dependency Name="Microsoft.AspNetCore.DeveloperCertificates.XPlat" Version="8.0.0-rtm.23506.3">
-      <Uri>https://github.com/dotnet/aspnetcore</Uri>
-      <Sha>a8087dc5b3d7a4a1f05f8c09b43da2e8dda61637</Sha>
-    </Dependency>
-    <Dependency Name="Microsoft.AspNetCore.TestHost" Version="8.0.0-rtm.23506.3">
-      <Uri>https://github.com/dotnet/aspnetcore</Uri>
-      <Sha>a8087dc5b3d7a4a1f05f8c09b43da2e8dda61637</Sha>
-=======
     <Dependency Name="Microsoft.AspNetCore.DeveloperCertificates.XPlat" Version="8.0.0-rtm.23506.5">
       <Uri>https://github.com/dotnet/aspnetcore</Uri>
       <Sha>6bd37340c54e3b9690102886afca6198a461cb3e</Sha>
@@ -139,7 +115,6 @@
     <Dependency Name="Microsoft.AspNetCore.TestHost" Version="8.0.0-rtm.23506.5">
       <Uri>https://github.com/dotnet/aspnetcore</Uri>
       <Sha>6bd37340c54e3b9690102886afca6198a461cb3e</Sha>
->>>>>>> dfca8303
     </Dependency>
     <Dependency Name="Microsoft.Build.NuGetSdkResolver" Version="6.9.0-preview.1.10">
       <Uri>https://github.com/nuget/nuget.client</Uri>
@@ -258,69 +233,23 @@
       <Uri>https://github.com/dotnet/wpf</Uri>
       <Sha>b892ae845b9832e0873ef2f7c958c46dc6b3d637</Sha>
     </Dependency>
-<<<<<<< HEAD
-    <Dependency Name="Microsoft.AspNetCore.App.Ref" Version="8.0.0-rtm.23506.3">
-      <Uri>https://github.com/dotnet/aspnetcore</Uri>
-      <Sha>a8087dc5b3d7a4a1f05f8c09b43da2e8dda61637</Sha>
-    </Dependency>
-    <Dependency Name="Microsoft.AspNetCore.App.Ref.Internal" Version="8.0.0-rtm.23506.3">
-      <Uri>https://github.com/dotnet/aspnetcore</Uri>
-      <Sha>a8087dc5b3d7a4a1f05f8c09b43da2e8dda61637</Sha>
-    </Dependency>
-    <Dependency Name="Microsoft.AspNetCore.App.Runtime.win-x64" Version="8.0.0-rtm.23506.3">
-      <Uri>https://github.com/dotnet/aspnetcore</Uri>
-      <Sha>a8087dc5b3d7a4a1f05f8c09b43da2e8dda61637</Sha>
-    </Dependency>
-    <Dependency Name="VS.Redist.Common.AspNetCore.SharedFramework.x64.8.0" Version="8.0.0-rtm.23506.3">
-      <Uri>https://github.com/dotnet/aspnetcore</Uri>
-      <Sha>a8087dc5b3d7a4a1f05f8c09b43da2e8dda61637</Sha>
+    <Dependency Name="Microsoft.AspNetCore.App.Ref" Version="8.0.0-rtm.23506.5">
+      <Uri>https://github.com/dotnet/aspnetcore</Uri>
+      <Sha>6bd37340c54e3b9690102886afca6198a461cb3e</Sha>
+    </Dependency>
+    <Dependency Name="Microsoft.AspNetCore.App.Ref.Internal" Version="8.0.0-rtm.23506.5">
+      <Uri>https://github.com/dotnet/aspnetcore</Uri>
+      <Sha>6bd37340c54e3b9690102886afca6198a461cb3e</Sha>
+    </Dependency>
+    <Dependency Name="Microsoft.AspNetCore.App.Runtime.win-x64" Version="8.0.0-rtm.23506.5">
+      <Uri>https://github.com/dotnet/aspnetcore</Uri>
+      <Sha>6bd37340c54e3b9690102886afca6198a461cb3e</Sha>
+    </Dependency>
+    <Dependency Name="VS.Redist.Common.AspNetCore.SharedFramework.x64.8.0" Version="8.0.0-rtm.23506.5">
+      <Uri>https://github.com/dotnet/aspnetcore</Uri>
+      <Sha>6bd37340c54e3b9690102886afca6198a461cb3e</Sha>
       <SourceBuild RepoName="aspnetcore" ManagedOnly="true" />
     </Dependency>
-    <Dependency Name="dotnet-dev-certs" Version="8.0.0-rtm.23506.3">
-      <Uri>https://github.com/dotnet/aspnetcore</Uri>
-      <Sha>a8087dc5b3d7a4a1f05f8c09b43da2e8dda61637</Sha>
-    </Dependency>
-    <Dependency Name="dotnet-user-jwts" Version="8.0.0-rtm.23506.3">
-      <Uri>https://github.com/dotnet/aspnetcore</Uri>
-      <Sha>a8087dc5b3d7a4a1f05f8c09b43da2e8dda61637</Sha>
-    </Dependency>
-    <Dependency Name="dotnet-user-secrets" Version="8.0.0-rtm.23506.3">
-      <Uri>https://github.com/dotnet/aspnetcore</Uri>
-      <Sha>a8087dc5b3d7a4a1f05f8c09b43da2e8dda61637</Sha>
-    </Dependency>
-    <Dependency Name="Microsoft.AspNetCore.Analyzers" Version="8.0.0-rtm.23506.3">
-      <Uri>https://github.com/dotnet/aspnetcore</Uri>
-      <Sha>a8087dc5b3d7a4a1f05f8c09b43da2e8dda61637</Sha>
-    </Dependency>
-    <Dependency Name="Microsoft.AspNetCore.Components.SdkAnalyzers" Version="8.0.0-rtm.23506.3">
-      <Uri>https://github.com/dotnet/aspnetcore</Uri>
-      <Sha>a8087dc5b3d7a4a1f05f8c09b43da2e8dda61637</Sha>
-    </Dependency>
-    <Dependency Name="Microsoft.AspNetCore.Mvc.Analyzers" Version="8.0.0-rtm.23506.3">
-      <Uri>https://github.com/dotnet/aspnetcore</Uri>
-      <Sha>a8087dc5b3d7a4a1f05f8c09b43da2e8dda61637</Sha>
-    </Dependency>
-    <Dependency Name="Microsoft.AspNetCore.Mvc.Api.Analyzers" Version="8.0.0-rtm.23506.3">
-      <Uri>https://github.com/dotnet/aspnetcore</Uri>
-      <Sha>a8087dc5b3d7a4a1f05f8c09b43da2e8dda61637</Sha>
-=======
-    <Dependency Name="Microsoft.AspNetCore.App.Ref" Version="8.0.0-rtm.23506.5">
-      <Uri>https://github.com/dotnet/aspnetcore</Uri>
-      <Sha>6bd37340c54e3b9690102886afca6198a461cb3e</Sha>
-    </Dependency>
-    <Dependency Name="Microsoft.AspNetCore.App.Ref.Internal" Version="8.0.0-rtm.23506.5">
-      <Uri>https://github.com/dotnet/aspnetcore</Uri>
-      <Sha>6bd37340c54e3b9690102886afca6198a461cb3e</Sha>
-    </Dependency>
-    <Dependency Name="Microsoft.AspNetCore.App.Runtime.win-x64" Version="8.0.0-rtm.23506.5">
-      <Uri>https://github.com/dotnet/aspnetcore</Uri>
-      <Sha>6bd37340c54e3b9690102886afca6198a461cb3e</Sha>
-    </Dependency>
-    <Dependency Name="VS.Redist.Common.AspNetCore.SharedFramework.x64.8.0" Version="8.0.0-rtm.23506.5">
-      <Uri>https://github.com/dotnet/aspnetcore</Uri>
-      <Sha>6bd37340c54e3b9690102886afca6198a461cb3e</Sha>
-      <SourceBuild RepoName="aspnetcore" ManagedOnly="true" />
-    </Dependency>
     <Dependency Name="dotnet-dev-certs" Version="8.0.0-rtm.23506.5">
       <Uri>https://github.com/dotnet/aspnetcore</Uri>
       <Sha>6bd37340c54e3b9690102886afca6198a461cb3e</Sha>
@@ -348,7 +277,6 @@
     <Dependency Name="Microsoft.AspNetCore.Mvc.Api.Analyzers" Version="8.0.0-rtm.23506.5">
       <Uri>https://github.com/dotnet/aspnetcore</Uri>
       <Sha>6bd37340c54e3b9690102886afca6198a461cb3e</Sha>
->>>>>>> dfca8303
     </Dependency>
     <Dependency Name="Microsoft.CodeAnalysis.Razor.Tooling.Internal" Version="7.0.0-preview.23504.1">
       <Uri>https://github.com/dotnet/razor</Uri>
@@ -363,23 +291,6 @@
       <Uri>https://github.com/dotnet/razor</Uri>
       <Sha>8de09384414b0f850b29991342b4c40c423a8b40</Sha>
     </Dependency>
-<<<<<<< HEAD
-    <Dependency Name="Microsoft.Extensions.FileProviders.Embedded" Version="8.0.0-rtm.23506.3">
-      <Uri>https://github.com/dotnet/aspnetcore</Uri>
-      <Sha>a8087dc5b3d7a4a1f05f8c09b43da2e8dda61637</Sha>
-    </Dependency>
-    <Dependency Name="Microsoft.AspNetCore.Authorization" Version="8.0.0-rtm.23506.3">
-      <Uri>https://github.com/dotnet/aspnetcore</Uri>
-      <Sha>a8087dc5b3d7a4a1f05f8c09b43da2e8dda61637</Sha>
-    </Dependency>
-    <Dependency Name="Microsoft.AspNetCore.Components.Web" Version="8.0.0-rtm.23506.3">
-      <Uri>https://github.com/dotnet/aspnetcore</Uri>
-      <Sha>a8087dc5b3d7a4a1f05f8c09b43da2e8dda61637</Sha>
-    </Dependency>
-    <Dependency Name="Microsoft.JSInterop" Version="8.0.0-rtm.23506.3">
-      <Uri>https://github.com/dotnet/aspnetcore</Uri>
-      <Sha>a8087dc5b3d7a4a1f05f8c09b43da2e8dda61637</Sha>
-=======
     <Dependency Name="Microsoft.Extensions.FileProviders.Embedded" Version="8.0.0-rtm.23506.5">
       <Uri>https://github.com/dotnet/aspnetcore</Uri>
       <Sha>6bd37340c54e3b9690102886afca6198a461cb3e</Sha>
@@ -395,7 +306,6 @@
     <Dependency Name="Microsoft.JSInterop" Version="8.0.0-rtm.23506.5">
       <Uri>https://github.com/dotnet/aspnetcore</Uri>
       <Sha>6bd37340c54e3b9690102886afca6198a461cb3e</Sha>
->>>>>>> dfca8303
     </Dependency>
     <Dependency Name="Microsoft.Web.Xdt" Version="7.0.0-preview.22423.2" Pinned="true">
       <Uri>https://github.com/dotnet/xdt</Uri>
