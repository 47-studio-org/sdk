--- conflicted
+++ resolved
@@ -1,13 +1,9 @@
 <?xml version="1.0" encoding="utf-8"?>
 <Project ToolsVersion="14.0" xmlns="http://schemas.microsoft.com/developer/msbuild/2003">
   <PropertyGroup>
-<<<<<<< HEAD
     <LayoutDirectory>$(IntermediateDirectory)/layouts</LayoutDirectory>
     <SdkLayoutOutputDirectory>$(LayoutDirectory)/$(ArtifactNameSdk)</SdkLayoutOutputDirectory>
     <SdkDebugLayoutOutputDirectory>$(LayoutDirectory)/$(ArtifactNameSdkDebug)</SdkDebugLayoutOutputDirectory>
-=======
-    <CombinedHostHostFxrFrameworkSdkOutputDirectory>$(LayoutDirectory)/$(ArtifactNameCombinedHostHostFxrFrameworkSdk)</CombinedHostHostFxrFrameworkSdkOutputDirectory>
->>>>>>> f45acc5e
     <SdkLanguagePackOutputDirectory>$(LayoutDirectory)/$(ArtifactNameSdkLanguagePack)</SdkLanguagePackOutputDirectory>
     <SatelliteAssemblies>*.resources.dll</SatelliteAssemblies>
   </PropertyGroup>
@@ -16,20 +12,8 @@
     <!-- Set up Items with Layout Input Files -->
     <ItemGroup>
       <SdkLayoutInput Include="$(OutputDirectory)/sdk/**/*" />
-<<<<<<< HEAD
       <SdkDebugLayoutInput Include="$(SymbolsDirectory)/sdk/**/*" />
       <SdkLanguagePackInput Include="$(OutputDirectory)/sdk/**/$(SatelliteAssemblies)" />
-=======
-      <CombinedHostHostFxrFrameworkSdkInput Include="$(OutputDirectory)/**/*" />
-      <SdkLanguagePackInput Include="$(OutputDirectory)/sdk/**/$(SatelliteAssemblies)" />
-
-      <AspNetRuntimeFilesInput Include="$(AspNetCoreSharedFxPublishDirectory)/**/*" />
-
-      <MSBuildExtensionsInput Include="$(MSBuildExtensionsLayoutDirectory)/msbuildExtensions/**/*" />
-      <MSBuildExtensionsVerInput Include="$(MSBuildExtensionsLayoutDirectory)/msbuildExtensions-ver/**/*" />
-      <CombinedMSBuildExtensionsInput Include="@(MSBuildExtensionsInput)" />
-      <CombinedMSBuildExtensionsInput Include="@(MSBuildExtensionsVerInput)" />
->>>>>>> f45acc5e
     </ItemGroup>
 
     <MakeRelative
@@ -52,21 +36,11 @@
         <Name>$(ArtifactNameSdk)</Name>
       </LayoutDefinition>
 
-<<<<<<< HEAD
       <LayoutDefinition Include="Debug">
         <InputFiles>@(SdkDebugLayoutInput)</InputFiles>
         <OutputFiles>@(SdkDebugRelativeOutputFiles -> '$(SdkDebugLayoutOutputDirectory)/%(Identity)')</OutputFiles>
         <NameWithVersion>$(ArtifactNameWithVersionSdkDebug)</NameWithVersion>
         <Name>$(ArtifactNameSdkDebug)</Name>
-=======
-      <LayoutDefinition Include="CombinedHostHostFxrFrameworkSdk">
-        <InputFiles>@(CombinedHostHostFxrFrameworkSdkInput)</InputFiles>
-        <OutputFiles>@(CombinedHostHostFxrFrameworkSdkRelativeOutputFiles -> '$(CombinedHostHostFxrFrameworkSdkOutputDirectory)/%(Identity)')</OutputFiles>
-        <NameWithVersion>$(ArtifactNameWithVersionCombinedHostHostFxrFrameworkSdk)</NameWithVersion>
-        <Name>$(ArtifactNameCombinedHostHostFxrFrameworkSdk)</Name>
-        <ExcludePatterns Condition=" '$(OSName)' == 'win' ">$(WindowsSatelliteAssembliesRegEx)</ExcludePatterns>
-        <ExcludePatterns Condition=" '$(OSName)' != 'win' ">$(SatelliteAssemblies)</ExcludePatterns>
->>>>>>> f45acc5e
       </LayoutDefinition>
 
       <LayoutDefinition Include="SdkLanguagePack">
