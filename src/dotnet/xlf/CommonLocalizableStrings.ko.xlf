﻿<?xml version="1.0" encoding="utf-8"?>
<xliff xmlns="urn:oasis:names:tc:xliff:document:1.2" xmlns:xsi="http://www.w3.org/2001/XMLSchema-instance" version="1.2" xsi:schemaLocation="urn:oasis:names:tc:xliff:document:1.2 xliff-core-1.2-transitional.xsd">
  <file datatype="xml" source-language="en" target-language="ko" original="../CommonLocalizableStrings.resx">
    <body>
      <trans-unit id="CouldNotFindAnyProjectInDirectory">
        <source>Could not find any project in `{0}`.</source>
        <target state="translated">'{0}'에서 프로젝트를 찾을 수 없습니다.</target>
        <note />
      </trans-unit>
      <trans-unit id="MoreThanOneProjectInDirectory">
        <source>Found more than one project in `{0}`. Please specify which one to use.</source>
        <target state="translated">'{0}'에서 프로젝트를 두 개 이상 찾았습니다. 사용할 파일을 지정하세요.</target>
        <note />
      </trans-unit>
      <trans-unit id="ProjectAlreadyHasAreference">
        <source>Project already has a reference to `{0}`.</source>
        <target state="translated">프로젝트에 이미 '{0}'에 대한 참조가 있습니다.</target>
        <note />
      </trans-unit>
      <trans-unit id="ProjectReferenceCouldNotBeFound">
        <source>Project reference `{0}` could not be found.</source>
        <target state="translated">프로젝트 참조 '{0}'을(를) 찾을 수 없습니다.</target>
        <note />
      </trans-unit>
      <trans-unit id="ProjectReferenceRemoved">
        <source>Project reference `{0}` removed.</source>
        <target state="translated">프로젝트 참조 '{0}'이(가) 제거되었습니다.</target>
        <note />
      </trans-unit>
      <trans-unit id="Project">
        <source>Project</source>
        <target state="translated">프로젝트</target>
        <note />
      </trans-unit>
      <trans-unit id="ProjectFile">
        <source>Project file</source>
        <target state="translated">프로젝트 파일</target>
        <note />
      </trans-unit>
      <trans-unit id="Reference">
        <source>Reference</source>
        <target state="translated">참조</target>
        <note />
      </trans-unit>
      <trans-unit id="ProjectReference">
        <source>Project reference</source>
        <target state="translated">프로젝트 참조</target>
        <note />
      </trans-unit>
      <trans-unit id="PackageReference">
        <source>Package reference</source>
        <target state="translated">패키지 참조</target>
        <note />
      </trans-unit>
      <trans-unit id="P2P">
        <source>Project to Project</source>
        <target state="translated">프로젝트 간</target>
        <note />
      </trans-unit>
      <trans-unit id="P2PReference">
        <source>Project to Project reference</source>
        <target state="translated">프로젝트 간 참조</target>
        <note />
      </trans-unit>
      <trans-unit id="Package">
        <source>Package</source>
        <target state="translated">패키지</target>
        <note />
      </trans-unit>
      <trans-unit id="Solution">
        <source>Solution</source>
        <target state="translated">솔루션</target>
        <note />
      </trans-unit>
      <trans-unit id="SolutionFile">
        <source>Solution file</source>
        <target state="translated">솔루션 파일</target>
        <note />
      </trans-unit>
      <trans-unit id="Executable">
        <source>Executable</source>
        <target state="translated">실행 파일</target>
        <note />
      </trans-unit>
      <trans-unit id="Library">
        <source>Library</source>
        <target state="translated">라이브러리</target>
        <note />
      </trans-unit>
      <trans-unit id="Program">
        <source>Program</source>
        <target state="translated">프로그램</target>
        <note />
      </trans-unit>
      <trans-unit id="Application">
        <source>Application</source>
        <target state="translated">응용 프로그램</target>
        <note />
      </trans-unit>
      <trans-unit id="ReferenceAddedToTheProject">
        <source>Reference `{0}` added to the project.</source>
        <target state="translated">프로젝트에 '{0}' 참조가 추가되었습니다.</target>
        <note />
      </trans-unit>
      <trans-unit id="Add">
        <source>Add</source>
        <target state="translated">추가</target>
        <note />
      </trans-unit>
      <trans-unit id="Remove">
        <source>Remove</source>
        <target state="translated">제거</target>
        <note />
      </trans-unit>
      <trans-unit id="Delete">
        <source>Delete</source>
        <target state="translated">삭제</target>
        <note />
      </trans-unit>
      <trans-unit id="Update">
        <source>Update</source>
        <target state="translated">업데이트</target>
        <note />
      </trans-unit>
      <trans-unit id="New">
        <source>New</source>
        <target state="translated">새로 만들기</target>
        <note />
      </trans-unit>
      <trans-unit id="List">
        <source>List</source>
        <target state="translated">목록</target>
        <note />
      </trans-unit>
      <trans-unit id="Load">
        <source>Load</source>
        <target state="translated">로드</target>
        <note />
      </trans-unit>
      <trans-unit id="Save">
        <source>Save</source>
        <target state="translated">저장</target>
        <note />
      </trans-unit>
      <trans-unit id="Find">
        <source>Find</source>
        <target state="translated">찾기</target>
        <note />
      </trans-unit>
      <trans-unit id="Error">
        <source>Error</source>
        <target state="translated">오류</target>
        <note />
      </trans-unit>
      <trans-unit id="Warning">
        <source>Warning</source>
        <target state="translated">경고</target>
        <note />
      </trans-unit>
      <trans-unit id="File">
        <source>File</source>
        <target state="translated">파일</target>
        <note />
      </trans-unit>
      <trans-unit id="Directory">
        <source>Directory</source>
        <target state="translated">디렉터리</target>
        <note />
      </trans-unit>
      <trans-unit id="Type">
        <source>Type</source>
        <target state="translated">형식</target>
        <note />
      </trans-unit>
      <trans-unit id="Value">
        <source>Value</source>
        <target state="translated">값</target>
        <note />
      </trans-unit>
      <trans-unit id="Group">
        <source>Group</source>
        <target state="translated">그룹</target>
        <note />
      </trans-unit>
      <trans-unit id="XAddedToY">
        <source>{0} added to {1}.</source>
        <target state="translated">{0}이(가) {1}에 추가되었습니다.</target>
        <note />
      </trans-unit>
      <trans-unit id="XRemovedFromY">
        <source>{0} removed from {1}.</source>
        <target state="translated">{0}이(가) {1}에서 제거되었습니다.</target>
        <note />
      </trans-unit>
      <trans-unit id="XDeletedFromY">
        <source>{0} deleted from {1}.</source>
        <target state="translated">{0}이(가) {1}에서 삭제되었습니다.</target>
        <note />
      </trans-unit>
      <trans-unit id="XSuccessfullyUpdated">
        <source>{0} successfully updated.</source>
        <target state="translated">{0}이(가) 업데이트되었습니다.</target>
        <note />
      </trans-unit>
      <trans-unit id="XIsInvalid">
        <source>{0} is invalid.</source>
        <target state="translated">{0}이(가) 잘못되었습니다.</target>
        <note />
      </trans-unit>
      <trans-unit id="XYFoundButInvalid">
        <source>{0} `{1}` found but is invalid.</source>
        <target state="translated">{0} '{1}'이(가) 있지만 잘못되었습니다.</target>
        <note />
      </trans-unit>
      <trans-unit id="XFoundButInvalid">
        <source>`{0}` found but is invalid.</source>
        <target state="translated">{0}이(가) 있지만 잘못되었습니다.</target>
        <note />
      </trans-unit>
      <trans-unit id="OperationInvalid">
        <source>Operation is invalid.</source>
        <target state="translated">작업이 잘못되었습니다.</target>
        <note />
      </trans-unit>
      <trans-unit id="OperationXInvalid">
        <source>Operation {0} is invalid.</source>
        <target state="translated">{0} 작업이 잘못되었습니다.</target>
        <note />
      </trans-unit>
      <trans-unit id="XNotFound">
        <source>{0} not found.</source>
        <target state="translated">'{0}'을(를) 찾을 수 없습니다.</target>
        <note />
      </trans-unit>
      <trans-unit id="XOrYNotFound">
        <source>{0} or {1} not found.</source>
        <target state="translated">'{0}' 또는 {1}을(를) 찾을 수 없습니다.</target>
        <note />
      </trans-unit>
      <trans-unit id="XOrYNotFoundInZ">
        <source>{0} or {1} not found in `{2}`.</source>
        <target state="translated">'{2}'에서 '{0}' 또는 {1}을(를) 찾을 수 없습니다.</target>
        <note />
      </trans-unit>
      <trans-unit id="FileNotFound">
        <source>File `{0}` not found.</source>
        <target state="translated">'{0}' 파일을 찾을 수 없습니다.</target>
        <note />
      </trans-unit>
      <trans-unit id="XDoesNotExist">
        <source>{0} does not exist.</source>
        <target state="translated">{0}이(가) 없습니다.</target>
        <note />
      </trans-unit>
      <trans-unit id="XYDoesNotExist">
        <source>{0} `{1}` does not exist.</source>
        <target state="translated">{0} '{1}'이(가) 없습니다.</target>
        <note />
      </trans-unit>
      <trans-unit id="MoreThanOneXFound">
        <source>More than one {0} found.</source>
        <target state="translated">{0}을(를) 두 개 이상 찾았습니다.</target>
        <note />
      </trans-unit>
      <trans-unit id="XAlreadyContainsY">
        <source>{0} already contains {1}.</source>
        <target state="translated">{0}에 {1}이(가) 이미 있습니다.</target>
        <note />
      </trans-unit>
      <trans-unit id="XAlreadyContainsYZ">
        <source>{0} already contains {1} `{2}`.</source>
        <target state="translated">{0}에 {1} '{2}'이(가) 이미 있습니다.</target>
        <note />
      </trans-unit>
      <trans-unit id="XAlreadyHasY">
        <source>{0} already has {1}.</source>
        <target state="translated">{0}에 {1}이(가) 이미 있습니다.</target>
        <note />
      </trans-unit>
      <trans-unit id="XAlreadyHasYZ">
        <source>{0} already has {1} `{2}`.</source>
        <target state="translated">{0}에 {1} '{2}'이(가) 이미 있습니다.</target>
        <note />
      </trans-unit>
      <trans-unit id="XWasNotExpected">
        <source>{0} was not expected.</source>
        <target state="translated">{0}은(는) 필요하지 않습니다.</target>
        <note />
      </trans-unit>
      <trans-unit id="XNotProvided">
        <source>{0} not provided.</source>
        <target state="translated">{0}이(가) 제공되지 않았습니다.</target>
        <note />
      </trans-unit>
      <trans-unit id="SpecifyAtLeastOne">
        <source>Please specify at least one {0}.</source>
        <target state="translated">{0}을(를) 하나 이상 지정하세요.</target>
        <note />
      </trans-unit>
      <trans-unit id="CouldNotConnectWithTheServer">
        <source>Could not connect with the server.</source>
        <target state="translated">서버에 연결할 수 없습니다.</target>
        <note />
      </trans-unit>
      <trans-unit id="RequiredArgumentIsInvalid">
        <source>Required argument {0} is invalid.</source>
        <target state="translated">필수 인수 {0}이(가) 잘못되었습니다.</target>
        <note />
      </trans-unit>
      <trans-unit id="OptionIsInvalid">
        <source>Option {0} is invalid.</source>
        <target state="translated">{0} 옵션이 잘못되었습니다.</target>
        <note />
      </trans-unit>
      <trans-unit id="ArgumentIsInvalid">
        <source>Argument {0} is invalid.</source>
        <target state="translated">{0} 인수가 잘못되었습니다.</target>
        <note />
      </trans-unit>
      <trans-unit id="RequiredArgumentNotPassed">
        <source>Required argument {0} was not provided.</source>
        <target state="translated">필수 인수 {0}이(가) 제공되지 않았습니다.</target>
        <note />
      </trans-unit>
      <trans-unit id="CouldNotFindProjectOrDirectory">
        <source>Could not find project or directory `{0}`.</source>
        <target state="translated">프로젝트 또는 디렉터리 {0}을(를) 찾을 수 없습니다.</target>
        <note />
      </trans-unit>
      <trans-unit id="FoundInvalidProject">
        <source>Found a project `{0}` but it is invalid.</source>
        <target state="translated">'{0}' 프로젝트가 있지만 잘못되었습니다.</target>
        <note />
      </trans-unit>
      <trans-unit id="InvalidProject">
        <source>Invalid project `{0}`.</source>
        <target state="translated">'{0}' 프로젝트가 잘못되었습니다.</target>
        <note />
      </trans-unit>
      <trans-unit id="CouldNotFindSolutionIn">
        <source>Specified solution file {0} does not exist, or there is no solution file in the directory.</source>
        <target state="translated">지정한 솔루션 파일 {0}이(가) 없거나 디렉터리에 솔루션 파일이 없습니다.</target>
        <note />
      </trans-unit>
      <trans-unit id="CouldNotFindSolutionOrDirectory">
        <source>Could not find solution or directory `{0}`.</source>
        <target state="translated">솔루션 또는 디렉터리 '{0}'을(를) 찾을 수 없습니다.</target>
        <note />
      </trans-unit>
      <trans-unit id="SolutionDoesNotExist">
        <source>Specified solution file {0} does not exist, or there is no solution file in the directory.</source>
        <target state="translated">지정한 솔루션 파일 {0}이(가) 없거나 디렉터리에 솔루션 파일이 없습니다.</target>
        <note />
      </trans-unit>
      <trans-unit id="ReferenceIsInvalid">
        <source>Reference `{0}` is invalid.</source>
        <target state="translated">'{0}' 참조가 잘못되었습니다.</target>
        <note />
      </trans-unit>
      <trans-unit id="SpecifyAtLeastOneReferenceToAdd">
        <source>You must specify at least one reference to add.</source>
        <target state="translated">추가할 참조를 하나 이상 지정해야 합니다.</target>
        <note />
      </trans-unit>
      <trans-unit id="PackageReferenceDoesNotExist">
        <source>Package reference `{0}` does not exist.</source>
        <target state="translated">패키지 참조 '{0}'이(가) 없습니다.</target>
        <note />
      </trans-unit>
      <trans-unit id="PackageReferenceIsInvalid">
        <source>Package reference `{0}` is invalid.</source>
        <target state="translated">패키지 참조 '{0}'이(가) 잘못되었습니다.</target>
        <note />
      </trans-unit>
      <trans-unit id="SpecifyAtLeastOnePackageReferenceToAdd">
        <source>You must specify at least one package to add.</source>
        <target state="translated">추가할 패키지를 하나 이상 지정해야 합니다.</target>
        <note />
      </trans-unit>
      <trans-unit id="PackageReferenceAddedToTheProject">
        <source>Package reference `{0}` added to the project.</source>
        <target state="translated">프로젝트에 패키지 참조 '{0}'이(가) 추가되었습니다.</target>
        <note />
      </trans-unit>
      <trans-unit id="ProjectAlreadyHasAPackageReference">
        <source>Project {0} already has a reference `{1}`.</source>
        <target state="translated">{0} 프로젝트에 이미 '{1}' 참조가 있습니다.</target>
        <note />
      </trans-unit>
      <trans-unit id="PleaseSpecifyVersion">
        <source>Please specify a version of the package.</source>
        <target state="translated">패키지 버전을 지정하세요.</target>
        <note />
      </trans-unit>
      <trans-unit id="ProjectDoesNotExist">
        <source>Project `{0}` does not exist.</source>
        <target state="translated">'{0}' 프로젝트가 없습니다.</target>
        <note />
      </trans-unit>
      <trans-unit id="ProjectIsInvalid">
        <source>Project `{0}` is invalid.</source>
        <target state="translated">'{0}' 프로젝트가 잘못되었습니다.</target>
        <note />
      </trans-unit>
      <trans-unit id="SpecifyAtLeastOneProjectToAdd">
        <source>You must specify at least one project to add.</source>
        <target state="translated">추가할 프로젝트를 하나 이상 지정해야 합니다.</target>
        <note />
      </trans-unit>
      <trans-unit id="ProjectAddedToTheSolution">
        <source>Project `{0}` added to the solution.</source>
        <target state="translated">'{0}' 프로젝트가 솔루션에 추가되었습니다.</target>
        <note />
      </trans-unit>
      <trans-unit id="ReferenceNotFoundInTheProject">
        <source>Specified reference {0} does not exist in project {1}.</source>
        <target state="translated">지정한 참조 {0}이(가) {1} 프로젝트에 없습니다.</target>
        <note />
      </trans-unit>
      <trans-unit id="ReferenceRemoved">
        <source>Reference `{0}` deleted from the project.</source>
        <target state="translated">'{0}' 참조가 프로젝트에서 삭제되었습니다.</target>
        <note />
      </trans-unit>
      <trans-unit id="SpecifyAtLeastOneReferenceToRemove">
        <source>You must specify at least one reference to remove.</source>
        <target state="translated">제거할 참조를 하나 이상 지정해야 합니다.</target>
        <note />
      </trans-unit>
      <trans-unit id="ReferenceDeleted">
        <source>Reference `{0}` deleted.</source>
        <target state="translated">'{0}' 참조가 삭제되었습니다.</target>
        <note />
      </trans-unit>
      <trans-unit id="PackageReferenceNotFoundInTheProject">
        <source>Package reference `{0}` could not be found in the project.</source>
        <target state="translated">프로젝트에서 패키지 참조 '{0}'을(를) 찾을 수 없습니다.</target>
        <note />
      </trans-unit>
      <trans-unit id="PackageReferenceRemoved">
        <source>Reference `{0}` deleted from the project.</source>
        <target state="translated">'{0}' 참조가 프로젝트에서 삭제되었습니다.</target>
        <note />
      </trans-unit>
      <trans-unit id="SpecifyAtLeastOnePackageReferenceToRemove">
        <source>You must specify at least one package reference to remove.</source>
        <target state="translated">제거할 패키지 참조를 하나 이상 지정해야 합니다.</target>
        <note />
      </trans-unit>
      <trans-unit id="PackageReferenceDeleted">
        <source>Package reference `{0}` deleted.</source>
        <target state="translated">패키지 참조 '{0}'이(가) 삭제되었습니다.</target>
        <note />
      </trans-unit>
      <trans-unit id="ProjectNotFoundInTheSolution">
        <source>Project `{0}` could not be found in the solution.</source>
        <target state="translated">솔루션에서 '{0}' 프로젝트를 찾을 수 없습니다.</target>
        <note />
      </trans-unit>
      <trans-unit id="ProjectRemoved">
        <source>Project `{0}` removed from solution.</source>
        <target state="translated">'{0}' 프로젝트가 솔루션에서 제거되었습니다.</target>
        <note />
      </trans-unit>
      <trans-unit id="SpecifyAtLeastOneProjectToRemove">
        <source>You must specify at least one project to remove.</source>
        <target state="translated">제거할 프로젝트를 하나 이상 지정해야 합니다.</target>
        <note />
      </trans-unit>
      <trans-unit id="ProjectDeleted">
        <source>Project `{0}` deleted from solution.</source>
        <target state="translated">'{0}' 프로젝트가 솔루션에서 삭제되었습니다.</target>
        <note />
      </trans-unit>
      <trans-unit id="NoReferencesFound">
        <source>There are no {0} references in project {1}. ;; {0} is the type of the item being requested (project, package, p2p) and {1} is the object operated on (a project file or a solution file). </source>
        <target state="translated">{1} 프로젝트에 {0} 참조가 없습니다. ;; {0}은(는) 요청한 항목의 형식(프로젝트, 패키지, p2p)이고 {1}은(는) 작업 중인 개체(프로젝트 파일 또는 솔루션 파일)입니다. </target>
        <note />
      </trans-unit>
      <trans-unit id="NoProjectsFound">
        <source>No projects found in the solution.</source>
        <target state="translated">솔루션에서 프로젝트를 찾을 수 없습니다.</target>
        <note />
      </trans-unit>
      <trans-unit id="PleaseSpecifyNewVersion">
        <source>Please specify new version of the package.</source>
        <target state="translated">패키지의 새 버전을 지정하세요.</target>
        <note />
      </trans-unit>
      <trans-unit id="PleaseSpecifyWhichPackageToUpdate">
        <source>Please specify which package to update.</source>
        <target state="translated">업데이트할 패키지를 지정하세요.</target>
        <note />
      </trans-unit>
      <trans-unit id="NothingToUpdate">
        <source>Nothing to update.</source>
        <target state="translated">업데이트할 사항이 없습니다.</target>
        <note />
      </trans-unit>
      <trans-unit id="EverythingUpToDate">
        <source>Everything is already up-to-date.</source>
        <target state="translated">모든 항목이 이미 최신 상태입니다.</target>
        <note />
      </trans-unit>
      <trans-unit id="PackageVersionUpdatedTo">
        <source>Version of package `{0}` updated to `{1}`.</source>
        <target state="translated">'{0}' 패키지의 버전이 '{1}'(으)로 업데이트되었습니다.</target>
        <note />
      </trans-unit>
      <trans-unit id="PackageVersionUpdated">
        <source>Version of package `{0}` updated.</source>
        <target state="translated">'{0}' 패키지의 버전이 업데이트되었습니다.</target>
        <note />
      </trans-unit>
      <trans-unit id="CouldNotUpdateTheVersion">
        <source>Could not update the version of the package `{0}`.</source>
        <target state="translated">'{0}' 패키지의 버전을 업데이트할 수 없습니다.</target>
        <note />
      </trans-unit>
      <trans-unit id="TemplateCreatedSuccessfully">
        <source>The template {0} created successfully. Please run "dotnet restore" to get started!</source>
        <target state="translated">{0} 템플릿을 만들었습니다. 시작하려면 "dotnet restore"를 실행하세요.</target>
        <note />
      </trans-unit>
      <trans-unit id="TemplateInstalledSuccesfully">
        <source>The template {0} installed successfully. You can use "dotnet new {0}" to get started with the new template.</source>
        <target state="translated">{0} 템플릿이 설치되었습니다. 새 템플릿으로 시작하려면 "dotnet new {0}"을(를) 사용하세요.</target>
        <note />
      </trans-unit>
      <trans-unit id="TemplateCreateError">
        <source>Template {0} could not be created. Error returned was: {1}.</source>
        <target state="translated">{0} 템플릿을 만들 수 없습니다. 반환된 오류는 {1}입니다.</target>
        <note />
      </trans-unit>
      <trans-unit id="TemplateInstallError">
        <source>Template {0} could not be installed. Error returned was: {1}.</source>
        <target state="translated">{0} 템플릿을 설치할 수 없습니다. 반환된 오류는 {1}입니다.</target>
        <note />
      </trans-unit>
      <trans-unit id="SpecifiedNameExists">
        <source>Specified name {0} already exists. Please specify a different name.</source>
        <target state="translated">지정한 이름 {0}이(가) 이미 있습니다. 다른 이름을 지정하세요.</target>
        <note />
      </trans-unit>
      <trans-unit id="SpecifiedAliasExists">
        <source>Specified alias {0} already exists. Please specify a different alias.</source>
        <target state="translated">지정한 별칭 {0}이(가) 이미 있습니다. 다른 별칭을 지정하세요.</target>
        <note />
      </trans-unit>
      <trans-unit id="MandatoryParameterMissing">
        <source>Mandatory parameter {0} missing for template {1}. </source>
        <target state="translated">{1} 템플릿에 대한 필수 매개 변수 {0}이(가) 없습니다. </target>
        <note />
      </trans-unit>
      <trans-unit id="ProjectReferenceOneOrMore">
        <source>Project reference(s)</source>
        <target state="translated">프로젝트 참조</target>
        <note />
      </trans-unit>
      <trans-unit id="RequiredCommandNotPassed">
        <source>Required command was not provided.</source>
        <target state="translated">필수 명령을 제공하지 않았습니다.</target>
        <note />
      </trans-unit>
      <trans-unit id="MoreThanOneSolutionInDirectory">
        <source>Found more than one solution file in {0}. Please specify which one to use.</source>
        <target state="translated">{0}에서 솔루션 파일을 두 개 이상 찾았습니다. 사용할 파일을 지정하세요.</target>
        <note />
      </trans-unit>
      <trans-unit id="SolutionAlreadyContainsProject">
        <source>Solution {0} already contains project {1}.</source>
        <target state="translated">{0} 솔루션에 {1} 프로젝트가 이미 있습니다.</target>
        <note />
      </trans-unit>
      <trans-unit id="ArgumentsProjectOrSolutionDescription">
        <source>The project or solution to operation on. If a file is not specified, the current directory is searched.</source>
        <target state="translated">작업할 프로젝트 또는 솔루션입니다. 파일을 지정하지 않으면 현재 디렉터리가 검색됩니다.</target>
        <note />
      </trans-unit>
      <trans-unit id="CmdFramework">
        <source>FRAMEWORK</source>
        <target state="translated">FRAMEWORK</target>
        <note />
      </trans-unit>
      <trans-unit id="ProjectNotCompatibleWithFrameworks">
        <source>Project `{0}` cannot be added due to incompatible targeted frameworks between the two projects. Please review the project you are trying to add and verify that is compatible with the following targets:</source>
        <target state="translated">두 프로젝트 간에 호환되지 않는 대상 프레임워크 때문에 '{0}' 프로젝트를 추가할 수 없습니다. 추가하려는 프로젝트를 검토하고 다음 대상과 호환되는지 확인하세요.</target>
        <note />
      </trans-unit>
      <trans-unit id="ProjectDoesNotTargetFramework">
        <source>Project `{0}` does not target framework `{1}`.</source>
        <target state="translated">'{0}' 프로젝트의 대상 프레임워크가 '{1}'이(가) 아닙니다.</target>
        <note />
      </trans-unit>
      <trans-unit id="ProjectCouldNotBeEvaluated">
        <source>Project `{0}` could not be evaluated. Evaluation failed with following error:
{1}.</source>
        <target state="translated">‘{0}’ 프로젝트를 평가할 수 없습니다. 다음 오류와 함께 평가가 실패했습니다.
{1}</target>
        <note />
      </trans-unit>
      <trans-unit id="UnsupportedProjectType">
        <source>Unsupported project type. Please check with your sdk provider.</source>
        <target state="translated">지원되지 않는 프로젝트 형식입니다. SDK 공급자를 확인하세요.</target>
        <note />
      </trans-unit>
      <trans-unit id="InvalidSolutionFormatString">
        <source>Invalid solution `{0}`. {1}.</source>
        <target state="translated">'{0}' 솔루션이 잘못되었습니다. {1}</target>
        <note />
      </trans-unit>
      <trans-unit id="ArgumentsProjectDescription">
        <source>The project file to operate on. If a file is not specified, the command will search the current directory for one.</source>
        <target state="translated">수행할 프로젝트 파일입니다. 파일을 지정하지 않으면 명령이 현재 디렉터리에서 파일을 검색합니다.</target>
        <note />
      </trans-unit>
      <trans-unit id="ArgumentsSolutionDescription">
        <source>Solution file to operate on. If not specified, the command will search the current directory for one.</source>
        <target state="translated">수행할 솔루션 파일입니다. 파일을 지정하지 않으면 명령이 현재 디렉터리에서 파일을 검색합니다.</target>
        <note />
      </trans-unit>
      <trans-unit id="CmdSlnFile">
        <source>SLN_FILE</source>
        <target state="translated">SLN_FILE</target>
        <note />
      </trans-unit>
      <trans-unit id="CmdProjectFile">
        <source>PROJECT</source>
        <target state="translated">PROJECT</target>
        <note />
      </trans-unit>
      <trans-unit id="InvalidProjectWithExceptionMessage">
        <source>Invalid project `{0}`. {1}.</source>
        <target state="translated">'{0}' 프로젝트가 잘못되었습니다. {1}.</target>
        <note />
      </trans-unit>
      <trans-unit id="VerbosityOptionDescription">
        <source>Set the verbosity level of the command. Allowed values are q[uiet], m[inimal], n[ormal], d[etailed], and diag[nostic].</source>
        <target state="translated">명령의 세부 정보 표시 수준을 설정합니다. 허용되는 값은 q[uiet], m[inimal], n[ormal], d[etailed] 및 diag[nostic]입니다.</target>
        <note />
      </trans-unit>
      <trans-unit id="FrameworkOptionDescription">
        <source>Target framework to publish for. The target framework has to be specified in the project file.</source>
        <target state="translated">게시할 대상 프레임워크입니다. 대상 프레임워크는 프로젝트 파일에서 지정해야 합니다.</target>
        <note />
      </trans-unit>
      <trans-unit id="RuntimeOptionDescription">
        <source>Publish the project for a given runtime. This is used when creating self-contained deployment. Default is to publish a framework-dependent app.</source>
        <target state="translated">지정된 런타임 동안 프로젝트를 게시합니다. 자체 포함 배포를 만들 때 사용됩니다. 기본값은 프레임워크 종속 앱을 게시하는 것입니다.</target>
        <note />
      </trans-unit>
      <trans-unit id="ConfigurationOptionDescription">
        <source>Configuration to use for building the project.  Default for most projects is  "Debug".</source>
        <target state="translated">프로젝트 빌드에 사용할 구성입니다.  대부분의 프로젝트에서 기본값은 "Debug"입니다.</target>
        <note />
      </trans-unit>
      <trans-unit id="CmdVersionSuffixDescription">
        <source>Defines the value for the $(VersionSuffix) property in the project.</source>
        <target state="translated">프로젝트에서 $(VersionSuffix) 속성의 값을 정의합니다.</target>
        <note />
      </trans-unit>
      <trans-unit id="ShowHelpDescription">
        <source>Show help information.</source>
        <target state="translated">도움말 정보를 표시합니다.</target>
        <note />
      </trans-unit>
      <trans-unit id="NoRestoreDescription">
        <source>Does not do an implicit restore when executing the command.</source>
        <target state="translated">명령을 실행할 때 암시적 복원을 수행하지 않습니다.</target>
        <note />
      </trans-unit>
      <trans-unit id="ProjectRemovedFromTheSolution">
        <source>Project `{0}` removed from the solution.</source>
        <target state="translated">'{0}' 프로젝트가 솔루션에서 제거되었습니다.</target>
        <note />
      </trans-unit>
<<<<<<< HEAD
      <trans-unit id="CannotBeNullOrWhitespace">
        <source>Cannot be null or whitespace.</source>
        <target state="translated">null 또는 공백일 수 없습니다.</target>
        <note />
      </trans-unit>
      <trans-unit id="ContainInvalidCharacters">
        <source>Contains one or more invalid characters: {0}</source>
        <target state="translated">잘못된 문자가 하나 이상 포함되어 있습니다. {0}</target>
        <note />
      </trans-unit>
      <trans-unit id="ToolSettingsInvalidXml">
        <source>The tool's settings file is invalid xml.
{0}</source>
        <target state="translated">도구의 설정 파일이 잘못된 xml입니다.
{0}</target>
        <note />
      </trans-unit>
      <trans-unit id="ToolSettingInvalidRunner">
        <source>The tool's settings file has non "dotnet" as runner.</source>
        <target state="translated">도구의 설정 파일에 실행기로서 “dotnet”이 없습니다.</target>
        <note />
      </trans-unit>
      <trans-unit id="ToolSettingMoreThanOneCommand">
        <source>The tool's settings file has more than one command defined.</source>
        <target state="translated">도구의 설정 파일에 정의된 명령이 하나 이상 있습니다.</target>
        <note />
      </trans-unit>
      <trans-unit id="ToolSettingsContainError">
        <source>The tool's settings file contains error.
{0}</source>
        <target state="translated">도구의 설정 파일에 오류가 있습니다.
{0}</target>
        <note />
      </trans-unit>
=======
>>>>>>> 2f4370bd
      <trans-unit id="NuGetConfigurationFileDoesNotExist">
        <source>NuGet configuration file {0} does not exist.</source>
        <target state="translated">NuGet 구성 파일 {0}이(가) 없습니다.</target>
        <note />
      </trans-unit>
      <trans-unit id="EnvironmentPathLinuxNeedLogout">
        <source>Since you just installed the .NET Core SDK, you will need to logout or restart your session before running the tool you installed.</source>
        <target state="translated">.NET Core SDK를 방금 설치했기 때문에 설치한 도구를 실행하기 전에 로그아웃하거나 세션을 다시 시작해야 합니다.</target>
        <note />
      </trans-unit>
      <trans-unit id="EnvironmentPathLinuxManualInstruction">
        <source>Cannot find the tools executable path. Please ensure {0} is added to your PATH.
If you are using bash. You can do this by running the following command:

cat &lt;&lt; EOF &gt;&gt; ~/.bash_profile
# Add .NET Core SDK tools
export PATH="$PATH:{1}"
EOF</source>
        <target state="translated">도구 실행 파일 경로를 찾을 수 없습니다. {0}이(가) 경로에 추가되었는지 확인하세요.
Bash를 사용하는 경우 다음 명령을 실행하여 이 작업을 수행할 수 있습니다.

cat &lt;&lt; EOF &gt;&gt; ~/.bash_profile
# Add .NET Core SDK tools
export PATH="$PATH:{1}"
EOF</target>
        <note />
      </trans-unit>
      <trans-unit id="EnvironmentPathOSXNeedReopen">
        <source>Since you just installed the .NET Core SDK, you will need to reopen terminal before running the tool you installed.</source>
        <target state="translated">.NET Core SDK를 방금 설치했기 때문에 설치한 도구를 실행하기 전에 터미널을 다시 열어야 합니다.</target>
        <note />
      </trans-unit>
      <trans-unit id="EnvironmentPathOSXManualInstruction">
        <source>Cannot find the tools executable path. Please ensure {0} is added to your PATH.
If you are using bash, You can do this by running the following command:

cat &lt;&lt; EOF &gt;&gt; ~/.bash_profile
# Add .NET Core SDK tools
export PATH="$PATH:{1}"
EOF</source>
        <target state="translated">도구 실행 파일 경로를 찾을 수 없습니다. {0}이(가) 경로에 추가되었는지 확인하세요.
Bash를 사용하는 경우 다음 명령을 실행하여 이 작업을 수행할 수 있습니다.

cat &lt;&lt; EOF &gt;&gt; ~/.bash_profile
# Add .NET Core SDK tools
export PATH="$PATH:{1}"
EOF</target>
        <note />
      </trans-unit>
      <trans-unit id="FailInstallToolSameName">
        <source>Failed to install tool {0}. A command with the same name already exists.</source>
        <target state="translated">{0} 도구를 설치하지 못했습니다. 이름이 같은 명령이 이미 존재합니다.</target>
        <note />
      </trans-unit>
      <trans-unit id="FailInstallToolPermission">
        <source>Failed to change permission:
Error: {0}
Output: {1}</source>
        <target state="translated">권한을 변경하지 못했습니다.
오류: {0}
출력: {1}</target>
        <note />
      </trans-unit>
      <trans-unit id="EnvironmentPathWindowsNeedReopen">
        <source>Since you just installed the .NET Core SDK, you will need to reopen the Command Prompt window before running the tool you installed.</source>
        <target state="translated">.NET Core SDK를 방금 설치했기 때문에 설치한 도구를 실행하기 전에 명령 프롬프트 창을 다시 열어야 합니다.</target>
        <note />
      </trans-unit>
      <trans-unit id="EnvironmentPathWindowsManualInstruction">
        <source>Cannot find the tools executable path. Please ensure {0} is added to your PATH.
You can do this by running the following command:

setx PATH "%PATH%;{1}"</source>
        <target state="translated">도구 실행 파일 경로를 찾을 수 없습니다. {0}이(가) 경로에 추가되었는지 확인하세요.
다음 명령을 실행하여 이 작업을 수행할 수 있습니다.

setx PATH "%PATH%;{1}"</target>
        <note />
      </trans-unit>
      <trans-unit id="ToolPackageMissingEntryPointFile">
        <source>Package '{0}' is missing entry point file {1}.</source>
        <target state="translated">패키지 '{0}'이(가) 누락된 진입점 파일 {1}입니다.</target>
        <note />
      </trans-unit>
      <trans-unit id="ToolPackageMissingSettingsFile">
        <source>Package '{0}' is missing tool settings file DotnetToolSettings.xml.</source>
        <target state="translated">패키지 '{0}'이(가) 누락된 도구 설정 파일 DotnetToolSettings.xml입니다.</target>
        <note />
      </trans-unit>
      <trans-unit id="ToolSettingsInvalidXml">
        <source>Invalid XML: {0}</source>
        <target state="new">Invalid XML: {0}</target>
        <note />
      </trans-unit>
      <trans-unit id="ToolSettingsMissingCommandName">
        <source>Tool defines a command with a missing name setting.</source>
        <target state="new">Tool defines a command with a missing name setting.</target>
        <note />
      </trans-unit>
      <trans-unit id="ToolSettingsMissingEntryPoint">
        <source>Command '{0}' is missing an entry point setting.</source>
        <target state="new">Command '{0}' is missing an entry point setting.</target>
        <note />
      </trans-unit>
      <trans-unit id="ToolSettingsInvalidCommandName">
        <source>Command '{0}' contains one or more of the following invalid characters: {1}.</source>
        <target state="new">Command '{0}' contains one or more of the following invalid characters: {1}.</target>
        <note />
      </trans-unit>
      <trans-unit id="ToolSettingsMoreThanOneCommand">
        <source>More than one command is defined for the tool.</source>
        <target state="new">More than one command is defined for the tool.</target>
        <note />
      </trans-unit>
      <trans-unit id="ToolSettingsUnsupportedRunner">
        <source>Command '{0}' uses unsupported runner '{1}'."</source>
        <target state="new">Command '{0}' uses unsupported runner '{1}'."</target>
        <note />
      </trans-unit>
      <trans-unit id="ToolPackageConflictPackageId">
        <source>Tool '{0}' is already installed.</source>
        <target state="new">Tool '{0}' is already installed.</target>
        <note />
      </trans-unit>
    </body>
  </file>
</xliff><|MERGE_RESOLUTION|>--- conflicted
+++ resolved
@@ -674,43 +674,12 @@
         <target state="translated">'{0}' 프로젝트가 솔루션에서 제거되었습니다.</target>
         <note />
       </trans-unit>
-<<<<<<< HEAD
-      <trans-unit id="CannotBeNullOrWhitespace">
-        <source>Cannot be null or whitespace.</source>
-        <target state="translated">null 또는 공백일 수 없습니다.</target>
-        <note />
-      </trans-unit>
-      <trans-unit id="ContainInvalidCharacters">
-        <source>Contains one or more invalid characters: {0}</source>
-        <target state="translated">잘못된 문자가 하나 이상 포함되어 있습니다. {0}</target>
-        <note />
-      </trans-unit>
       <trans-unit id="ToolSettingsInvalidXml">
-        <source>The tool's settings file is invalid xml.
-{0}</source>
-        <target state="translated">도구의 설정 파일이 잘못된 xml입니다.
+        <source>Invalid XML: {0}</source>
+        <target state="needs-review-translation">도구의 설정 파일이 잘못된 xml입니다.
 {0}</target>
         <note />
       </trans-unit>
-      <trans-unit id="ToolSettingInvalidRunner">
-        <source>The tool's settings file has non "dotnet" as runner.</source>
-        <target state="translated">도구의 설정 파일에 실행기로서 “dotnet”이 없습니다.</target>
-        <note />
-      </trans-unit>
-      <trans-unit id="ToolSettingMoreThanOneCommand">
-        <source>The tool's settings file has more than one command defined.</source>
-        <target state="translated">도구의 설정 파일에 정의된 명령이 하나 이상 있습니다.</target>
-        <note />
-      </trans-unit>
-      <trans-unit id="ToolSettingsContainError">
-        <source>The tool's settings file contains error.
-{0}</source>
-        <target state="translated">도구의 설정 파일에 오류가 있습니다.
-{0}</target>
-        <note />
-      </trans-unit>
-=======
->>>>>>> 2f4370bd
       <trans-unit id="NuGetConfigurationFileDoesNotExist">
         <source>NuGet configuration file {0} does not exist.</source>
         <target state="translated">NuGet 구성 파일 {0}이(가) 없습니다.</target>
@@ -800,11 +769,6 @@
         <target state="translated">패키지 '{0}'이(가) 누락된 도구 설정 파일 DotnetToolSettings.xml입니다.</target>
         <note />
       </trans-unit>
-      <trans-unit id="ToolSettingsInvalidXml">
-        <source>Invalid XML: {0}</source>
-        <target state="new">Invalid XML: {0}</target>
-        <note />
-      </trans-unit>
       <trans-unit id="ToolSettingsMissingCommandName">
         <source>Tool defines a command with a missing name setting.</source>
         <target state="new">Tool defines a command with a missing name setting.</target>
