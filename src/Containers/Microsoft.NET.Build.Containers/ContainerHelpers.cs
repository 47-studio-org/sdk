--- conflicted
+++ resolved
@@ -27,19 +27,11 @@
     private static Regex envVarRegex = new Regex(@"^[a-zA-Z_]{1,}[a-zA-Z0-9_]*$");
 
     /// <summary>
-<<<<<<< HEAD
-    /// Matches if the string is not lowercase or numeric, or ., _, or -.
-    /// </summary>
-    /// <remarks>Technically the period should be allowed as well, but due to inconsistent support between cloud providers we're removing it.</remarks>
-    private static Regex imageNameCharacters = new Regex(@"[^a-z0-9_\-/]");
-
-=======
     /// DefaultRegistry is the canonical representation of something that lives in the local docker daemon. It's used as the inferred registry for repositories
     /// that have no registry component.
     /// See <see href="https://github.com/distribution/distribution/blob/78b9c98c5c31c30d74f9acb7d96f98552f2cf78f/reference/normalize.go">normalize.go</see>.
     /// </summary>
     internal const string DefaultRegistry = "docker.io";
->>>>>>> 3bd9b54a
 
     /// <summary>
     /// The enum contains possible error reasons during port parsing using <see cref="TryParsePort(string, out Port?, out ParsePortError?)"/> or <see cref="TryParsePort(string?, string?, out Port?, out ParsePortError?)"/>.
