trigger:
  batch: true
  branches:
    include:
    - main
    - release/*
    - internal/release/3.*
    - internal/release/5.*
    - internal/release/6.*
    - internal/release/7.*
  paths:
    exclude:
    - "*.md"

variables:
  - name: teamName
    value: Roslyn-Project-System
  - name: _DotNetPublishToBlobFeed
    value: false
  - name: _CIBuild
    value: -restore -build -sign -pack -ci
  - name: _DotNetArtifactsCategory
    value: .NETCore
  - name: _DotNetValidationArtifactsCategory
    value: .NETCore
  - ${{ if or(startswith(variables['Build.SourceBranch'], 'refs/heads/release/'), startswith(variables['Build.SourceBranch'], 'refs/heads/internal/release/'), eq(variables['Build.Reason'], 'Manual')) }}:
    - name: PostBuildSign
      value: false
  - ${{ else }}:
    - name: PostBuildSign
      value: true
  - ${{ if eq(variables['System.TeamProject'], 'public') }}:
    - name: _InternalRuntimeDownloadArgs
      value: ''
    - name: _OfficialBuildArgs
      value: ''
    - name: "skipComponentGovernanceDetection"
      value: "true"
  - ${{ if ne(variables['System.TeamProject'], 'public') }}:
    - name: _OfficialBuildArgs
      value: /p:OfficialBuilder=Microsoft
    - group: DotNetBuilds storage account read tokens
    - name: _InternalRuntimeDownloadArgs
      value: /p:DotNetRuntimeSourceFeed=https://dotnetbuilds.blob.core.windows.net/internal 
        /p:DotNetRuntimeSourceFeedKey=$(dotnetbuilds-internal-container-read-token-base64) 
  - ${{ if and(ne(variables['System.TeamProject'], 'public'), notin(variables['Build.Reason'], 'PullRequest')) }}:
    - group: DotNet-CLI-SDLValidation-Params

stages:
- stage: build
  displayName: Build
  jobs:
  - job: Publish_Build_Configuration
    pool:
      ${{ if eq(variables['System.TeamProject'], 'public') }}:
        vmImage: 'windows-2019'
      ${{ if eq(variables['System.TeamProject'], 'internal') }}:
<<<<<<< HEAD
        name: NetCore1ESPool-Internal
        demands: ImageOverride -equals build.windows.10.amd64.vs2019
=======
        name: NetCore1ESPool-Svc-Internal
        demands: ImageOverride -equals windows.vs2019.amd64
>>>>>>> 08f335f2
    steps:
      - publish: $(Build.SourcesDirectory)\eng\BuildConfiguration
        artifact: BuildConfiguration
        displayName: Publish Build Config
  - template: /eng/build.yml
    parameters:
      agentOs: Windows_NT
      pool:
        ${{ if eq(variables['System.TeamProject'], 'public') }}:
          vmImage: 'windows-2022'
        ${{ if ne(variables['System.TeamProject'], 'public') }}:
<<<<<<< HEAD
          name: NetCore1ESPool-Internal
          demands: ImageOverride -equals Build.Windows.Amd64.VS2022.Pre
=======
          name: NetCore1ESPool-Svc-Internal
          demands: ImageOverride -equals windows.vs2022preview.amd64
>>>>>>> 08f335f2
      ${{ if eq(variables['System.TeamProject'], 'public') }}:
        helixTargetQueue: Windows.Amd64.VS2022.Pre.Open
      ${{ if ne(variables['System.TeamProject'], 'public') }}:
        helixTargetQueue: Windows.Amd64.VS2022.Pre
      strategy:
        matrix:
          Build_Release:
            _BuildConfig: Release
            _PublishArgs: '-publish /p:DotNetPublishUsingPipelines=true'
            ${{ if or(eq(variables['System.TeamProject'], 'public'), in(variables['Build.Reason'], 'PullRequest')) }}:
              _SignType: test
              _Test: -test
            ${{ if and(ne(variables['System.TeamProject'], 'public'), notin(variables['Build.Reason'], 'PullRequest')) }}:
              _SignType: real
              _Test: ''
  - template: /eng/common/templates/job/source-build.yml
    parameters:
      platform:
        name: 'Managed'
        container: 'mcr.microsoft.com/dotnet-buildtools/prereqs:centos-7-3e800f1-20190501005343'
  - ${{ if or(eq(variables['System.TeamProject'], 'public'), in(variables['Build.Reason'], 'PullRequest')) }}:
    - template: /eng/build.yml
      parameters:
        agentOs: Windows_NT_FullFramework
        pool:
          ${{ if eq(variables['System.TeamProject'], 'public') }}:
            vmImage: 'windows-2022'
          ${{ if ne(variables['System.TeamProject'], 'public') }}:
<<<<<<< HEAD
            name: NetCore1ESPool-Internal
            demands: ImageOverride -equals Build.Windows.Amd64.VS2022.Pre
=======
            name: NetCore1ESPool-Svc-Internal
            demands: ImageOverride -equals windows.vs2022preview.amd64
>>>>>>> 08f335f2
        ${{ if eq(variables['System.TeamProject'], 'public') }}:
          helixTargetQueue: Windows.Amd64.VS2022.Pre.Open
        ${{ if ne(variables['System.TeamProject'], 'public') }}:
          helixTargetQueue: Windows.Amd64.VS2022.Pre
        strategy:
          matrix:
            Build_Debug:
              _BuildConfig: Debug
              _PublishArgs: ''
              _SignType: test
              _Test: -test
            Build_Release:
              _BuildConfig: Release
              _PublishArgs: ''
              _SignType: test
              _Test: -test

    - template: /eng/build.yml
      parameters:
        agentOs: Windows_NT_TestAsTools
        pool:
          ${{ if eq(variables['System.TeamProject'], 'public') }}:
            vmImage: 'windows-2019'
          ${{ if ne(variables['System.TeamProject'], 'public') }}:
<<<<<<< HEAD
            name: NetCore1ESPool-Internal
            demands: ImageOverride -equals Build.Windows.10.Amd64.VS2019.Pre
=======
            name: NetCore1ESPool-Svc-Internal
            demands: ImageOverride -equals windows.vs2019.amd64
>>>>>>> 08f335f2
        strategy:
          matrix:
            Build_Debug:
              _BuildConfig: Debug
              _PublishArgs: ''
              _SignType: test

    - template: /eng/build.yml
      parameters:
        agentOs: Ubuntu_22_04
        pool:
          ${{ if eq(variables['System.TeamProject'], 'public') }}:
            vmImage: 'ubuntu-22.04'
          ${{ if ne(variables['System.TeamProject'], 'public') }}:
            name: NetCore1ESPool-Internal
            demands: ImageOverride -equals 1es-ubuntu-2204
        ${{ if eq(variables['System.TeamProject'], 'public') }}:
          helixTargetQueue: 'ubuntu.2204.amd64.open@mcr.microsoft.com/dotnet-buildtools/prereqs:ubuntu-22.04-helix-amd64-20220813234317-1b9461f'
        ${{ if ne(variables['System.TeamProject'], 'public') }}:
          helixTargetQueue: Ubuntu.2204.Amd64
        strategy:
          matrix:
            Build_Release:
              _BuildConfig: Release
              _PublishArgs: ''
              _SignType: test
              _Test: -test

    - template: /eng/build.yml
      parameters:
        agentOs: Darwin
        pool:
          vmImage: 'macOS-latest'
        ${{ if eq(variables['System.TeamProject'], 'public') }}:
          helixTargetQueue: OSX.1015.Amd64.Open
        ${{ if ne(variables['System.TeamProject'], 'public') }}:
          helixTargetQueue: OSX.1015.Amd64
        strategy:
          matrix:
            Build_Release:
              _BuildConfig: Release
              _PublishArgs: ''
              _SignType: test
              _Test: -test

  - template: /eng/template-engine.yml

  - ${{ if and(ne(variables['System.TeamProject'], 'public'), notin(variables['Build.Reason'], 'PullRequest')) }}:
    - template: /eng/common/templates/job/publish-build-assets.yml
      parameters:
        publishUsingPipelines: true
        publishAssetsImmediately: true
        dependsOn:
          - Windows_NT
          - Source_Build_Managed
        pool:
<<<<<<< HEAD
          name: NetCore1ESPool-Internal
          demands: ImageOverride -equals Build.Windows.10.Amd64.VS2019.Pre
=======
          name: NetCore1ESPool-Svc-Internal
          demands: ImageOverride -equals windows.vs2019.amd64
>>>>>>> 08f335f2
- ${{ if and(ne(variables['System.TeamProject'], 'public'), notin(variables['Build.Reason'], 'PullRequest')) }}:
  - template: /eng/common/templates/post-build/post-build.yml
    parameters:
      publishingInfraVersion: 3
      enableSymbolValidation: false
      enableSigningValidation: false
      enableNugetValidation: false
      enableSourceLinkValidation: false
      publishInstallersAndChecksums: true
      publishAssetsImmediately: true
      SDLValidationParameters:
        enable: false
        params: ' -SourceToolsList @("policheck","credscan")
        -TsaInstanceURL $(_TsaInstanceURL)
        -TsaProjectName $(_TsaProjectName)
        -TsaNotificationEmail $(_TsaNotificationEmail)
        -TsaCodebaseAdmin $(_TsaCodebaseAdmin)
        -TsaBugAreaPath $(_TsaBugAreaPath)
        -TsaIterationPath $(_TsaIterationPath)
        -TsaRepositoryName "dotnet-sdk"
        -TsaCodebaseName "dotnet-sdk"
        -TsaPublish $True'<|MERGE_RESOLUTION|>--- conflicted
+++ resolved
@@ -55,13 +55,8 @@
       ${{ if eq(variables['System.TeamProject'], 'public') }}:
         vmImage: 'windows-2019'
       ${{ if eq(variables['System.TeamProject'], 'internal') }}:
-<<<<<<< HEAD
         name: NetCore1ESPool-Internal
-        demands: ImageOverride -equals build.windows.10.amd64.vs2019
-=======
-        name: NetCore1ESPool-Svc-Internal
         demands: ImageOverride -equals windows.vs2019.amd64
->>>>>>> 08f335f2
     steps:
       - publish: $(Build.SourcesDirectory)\eng\BuildConfiguration
         artifact: BuildConfiguration
@@ -73,13 +68,8 @@
         ${{ if eq(variables['System.TeamProject'], 'public') }}:
           vmImage: 'windows-2022'
         ${{ if ne(variables['System.TeamProject'], 'public') }}:
-<<<<<<< HEAD
           name: NetCore1ESPool-Internal
-          demands: ImageOverride -equals Build.Windows.Amd64.VS2022.Pre
-=======
-          name: NetCore1ESPool-Svc-Internal
           demands: ImageOverride -equals windows.vs2022preview.amd64
->>>>>>> 08f335f2
       ${{ if eq(variables['System.TeamProject'], 'public') }}:
         helixTargetQueue: Windows.Amd64.VS2022.Pre.Open
       ${{ if ne(variables['System.TeamProject'], 'public') }}:
@@ -108,13 +98,8 @@
           ${{ if eq(variables['System.TeamProject'], 'public') }}:
             vmImage: 'windows-2022'
           ${{ if ne(variables['System.TeamProject'], 'public') }}:
-<<<<<<< HEAD
             name: NetCore1ESPool-Internal
-            demands: ImageOverride -equals Build.Windows.Amd64.VS2022.Pre
-=======
-            name: NetCore1ESPool-Svc-Internal
             demands: ImageOverride -equals windows.vs2022preview.amd64
->>>>>>> 08f335f2
         ${{ if eq(variables['System.TeamProject'], 'public') }}:
           helixTargetQueue: Windows.Amd64.VS2022.Pre.Open
         ${{ if ne(variables['System.TeamProject'], 'public') }}:
@@ -139,13 +124,8 @@
           ${{ if eq(variables['System.TeamProject'], 'public') }}:
             vmImage: 'windows-2019'
           ${{ if ne(variables['System.TeamProject'], 'public') }}:
-<<<<<<< HEAD
             name: NetCore1ESPool-Internal
-            demands: ImageOverride -equals Build.Windows.10.Amd64.VS2019.Pre
-=======
-            name: NetCore1ESPool-Svc-Internal
             demands: ImageOverride -equals windows.vs2019.amd64
->>>>>>> 08f335f2
         strategy:
           matrix:
             Build_Debug:
@@ -202,13 +182,8 @@
           - Windows_NT
           - Source_Build_Managed
         pool:
-<<<<<<< HEAD
           name: NetCore1ESPool-Internal
-          demands: ImageOverride -equals Build.Windows.10.Amd64.VS2019.Pre
-=======
-          name: NetCore1ESPool-Svc-Internal
           demands: ImageOverride -equals windows.vs2019.amd64
->>>>>>> 08f335f2
 - ${{ if and(ne(variables['System.TeamProject'], 'public'), notin(variables['Build.Reason'], 'PullRequest')) }}:
   - template: /eng/common/templates/post-build/post-build.yml
     parameters:
