﻿// Licensed to the .NET Foundation under one or more agreements.
// The .NET Foundation licenses this file to you under the MIT license.

using System.Collections.ObjectModel;
using System.Reflection;
using System.Security.Cryptography;
using Microsoft.DotNet.Cli;
using Microsoft.DotNet.Cli.NuGetPackageDownloader;
using Microsoft.DotNet.Cli.Utils;
using Microsoft.DotNet.ToolPackage;
using Microsoft.Extensions.EnvironmentAbstractions;
<<<<<<< HEAD
=======
using NuGet.Configuration;
>>>>>>> 3d3f450a
using NuGet.Packaging;
using NuGet.Packaging.Signing;
using NuGet.Versioning;

namespace Microsoft.DotNet.PackageInstall.Tests
{
    public class NuGetPackageInstallerTests : SdkTest
    {
        private const string TestPackageVersion = "1.0.4";
        private const string TestPreviewPackageVersion = "2.0.1-preview1";
        private static readonly PackageId TestPackageId = new("global.tool.console.demo");
        private readonly NuGetPackageDownloader _installer;
        private readonly NuGetPackageDownloader _toolInstaller;

        private readonly DirectoryPath _tempDirectory;

        private readonly string _testTargetframework = BundledTargetFramework.GetTargetFrameworkMoniker();
        private readonly NuGetTestLogger _logger;

        public NuGetPackageInstallerTests(ITestOutputHelper log) : base(log)
        {
            _tempDirectory = GetUniqueTempProjectPathEachTest();
            _logger = new NuGetTestLogger();
            _installer =
                new NuGetPackageDownloader(_tempDirectory, null, new MockFirstPartyNuGetPackageSigningVerifier(), _logger,
                    restoreActionConfig: new RestoreActionConfig(NoCache: true), timer: () => ExponentialRetry.Timer(ExponentialRetry.TestingIntervals));
            _toolInstaller =
                new NuGetPackageDownloader(_tempDirectory, null, new MockFirstPartyNuGetPackageSigningVerifier(), _logger,
                    restoreActionConfig: new RestoreActionConfig(NoCache: true), timer: () => ExponentialRetry.Timer(ExponentialRetry.TestingIntervals), isNuGetTool: true);
        }

        [Fact]
        public async Task GivenNoFeedInstallFailsWithException() =>
            await Assert.ThrowsAsync<NuGetPackageNotFoundException>(() =>
                _installer.DownloadPackageAsync(TestPackageId, new NuGetVersion(TestPackageVersion)));

        [Fact]
        public async Task GivenASourceInstallSucceeds()
        {
            string packagePath = await _installer.DownloadPackageAsync(
                TestPackageId,
                new NuGetVersion(TestPackageVersion),
                new PackageSourceLocation(sourceFeedOverrides: new[] { GetTestLocalFeedPath() }));
            File.Exists(packagePath).Should().BeTrue();
            packagePath.Should().Contain(_tempDirectory.Value, "Package should be downloaded to the input folder");
        }

        [Fact]
        public async Task GivenAFailedSourceItShouldError()
        {
            DirectoryPath nonExistFeed =
                new DirectoryPath(Path.GetTempPath()).WithSubDirectories(Path.GetRandomFileName());

            await Assert.ThrowsAsync<NuGetPackageNotFoundException>(() =>
                _installer.DownloadPackageAsync(
                    TestPackageId,
                    new NuGetVersion(TestPackageVersion),
                    new PackageSourceLocation(sourceFeedOverrides: new[] { nonExistFeed.Value })));
        }

        [Fact]
        public async Task GivenAFailedSourceAndIgnoreFailedSourcesItShouldNotThrowFatalProtocolException()
        {
            var installer =
                new NuGetPackageDownloader(_tempDirectory, null, new MockFirstPartyNuGetPackageSigningVerifier(),
                    _logger, restoreActionConfig: new RestoreActionConfig(IgnoreFailedSources: true, NoCache: true));

            // should not throw FatalProtocolException
            // when there is at least one valid source, it should pass.
            // but it is hard to set up that in unit test
            await Assert.ThrowsAsync<NuGetPackageNotFoundException>(() =>
                installer.DownloadPackageAsync(
                    TestPackageId,
                    new NuGetVersion(TestPackageVersion),
                    new PackageSourceLocation(sourceFeedOverrides: new[]
                    {
                        "https://nonexist.nuget.source/F/nonexist/api/v3/index.json"
                    })));
        }

        [Fact]
        public async Task GivenNugetConfigInstallSucceeds()
        {
            FilePath nugetConfigPath = GenerateRandomNugetConfigFilePath();
            FileSystemWrapper fileSystem = new();
            WriteNugetConfigFileToPointToTheFeed(fileSystem, nugetConfigPath);

            string packagePath = await _installer.DownloadPackageAsync(
                TestPackageId,
                new NuGetVersion(TestPackageVersion),
                new PackageSourceLocation(nugetConfigPath));
            File.Exists(packagePath).Should().BeTrue();
        }

        [Fact]
        public async Task GivenAValidNugetConfigAndFailedSourceItShouldError()
        {
            DirectoryPath nonExistFeed =
                new DirectoryPath(Path.GetTempPath()).WithSubDirectories(Path.GetRandomFileName());

            FilePath validNugetConfigPath = GenerateRandomNugetConfigFilePath();
            FileSystemWrapper fileSystem = new();
            WriteNugetConfigFileToPointToTheFeed(fileSystem, validNugetConfigPath);

            // "source" option will override everything like nuget.config just like "dotner restore --source ..."
            await Assert.ThrowsAsync<NuGetPackageNotFoundException>(() =>
                _installer.DownloadPackageAsync(
                    TestPackageId,
                    new NuGetVersion(TestPackageVersion),
                    new PackageSourceLocation(validNugetConfigPath,
                        sourceFeedOverrides: new[] { nonExistFeed.Value })));
        }

        [Fact]
        public async Task GivenAConfigFileRootDirectoryPackageInstallSucceedsViaFindingNugetConfigInParentDir()
        {
            FilePath nugetConfigPath = GenerateRandomNugetConfigFilePath();
            DirectoryPath directoryBelowNugetConfig = nugetConfigPath.GetDirectoryPath().WithSubDirectories("subDir");
            Directory.CreateDirectory(directoryBelowNugetConfig.Value);

            FileSystemWrapper fileSystem = new();
            WriteNugetConfigFileToPointToTheFeed(fileSystem, nugetConfigPath);

            string packagePath = await _installer.DownloadPackageAsync(
                TestPackageId,
                new NuGetVersion(TestPackageVersion),
                new PackageSourceLocation(rootConfigDirectory: directoryBelowNugetConfig));
            File.Exists(packagePath).Should().BeTrue();
        }

        [Fact]
        public async Task GivenNoPackageVersionItCanInstallLatestVersionOfPackage()
        {
            NuGetVersion packageVersion = null;
            string packagePath = await _installer.DownloadPackageAsync(
                TestPackageId,
<<<<<<< HEAD
                packageSourceLocation: new PackageSourceLocation(sourceFeedOverrides: new[] { GetTestLocalFeedPath() }));
=======
                packageVersion,
                packageSourceLocation: new PackageSourceLocation(sourceFeedOverrides: new[] {GetTestLocalFeedPath()}));
>>>>>>> 3d3f450a
            packagePath.Should().Contain("global.tool.console.demo.1.0.4.nupkg", "It can get the latest non preview version");
            File.Exists(packagePath).Should().BeTrue();
        }

        [Fact]
        public async Task GivenARelativeSourcePathInstallSucceeds()
        {
            string getTestLocalFeedPath = GetTestLocalFeedPath();
            string relativePath = Path.GetRelativePath(Environment.CurrentDirectory, getTestLocalFeedPath);
            Log.WriteLine(relativePath);
            string packagePath = await _installer.DownloadPackageAsync(
                TestPackageId,
                new NuGetVersion(TestPackageVersion),
                new PackageSourceLocation(sourceFeedOverrides: new[] { relativePath }));
            File.Exists(packagePath).Should().BeTrue();
            packagePath.Should().Contain(_tempDirectory.Value, "Package should be downloaded to the input folder");
        }

        [Fact]
        public void GivenNoPackageSourceMappingItShouldError()
        {
            string getTestLocalFeedPath = GetTestLocalFeedPath();
            string relativePath = Path.GetRelativePath(Environment.CurrentDirectory, getTestLocalFeedPath);
            Log.WriteLine(relativePath);
            var dictionary = new Dictionary<string, IReadOnlyList<string>>
            {
                { "sourceA", new List<string>() { "a" } }
            };
            var patterns = new ReadOnlyDictionary<string, IReadOnlyList<string>>(dictionary);
            var mockPackageSourceMapping = new PackageSourceMapping(patterns);

            Action a = () => _toolInstaller.DownloadPackageAsync(
                TestPackageId,
                new NuGetVersion(TestPackageVersion),
                new PackageSourceLocation(sourceFeedOverrides: new[] { relativePath }),
                packageSourceMapping: mockPackageSourceMapping).GetAwaiter().GetResult();
            a.Should().Throw<NuGetPackageInstallerException>().And.Message.Should().Contain(string.Format(Cli.NuGetPackageDownloader.LocalizableStrings.FailedToFindSourceUnderPackageSourceMapping, TestPackageId));
        }

        [Fact]
        public void GivenPackageSourceMappingFeedNotFoundItShouldError()
        {
            string getTestLocalFeedPath = GetTestLocalFeedPath();
            string relativePath = Path.GetRelativePath(Environment.CurrentDirectory, getTestLocalFeedPath);
            Log.WriteLine(relativePath);
            var dictionary = new Dictionary<string, IReadOnlyList<string>>
            {
                { "nonexistentfeed", new List<string>() { TestPackageId.ToString() } }
            };
            var patterns = new ReadOnlyDictionary<string, IReadOnlyList<string>>(dictionary);
            var mockPackageSourceMapping = new PackageSourceMapping(patterns);

            Action a = () => _toolInstaller.DownloadPackageAsync(
                TestPackageId,
                new NuGetVersion(TestPackageVersion),
                new PackageSourceLocation(sourceFeedOverrides: new[] { relativePath }),
                packageSourceMapping: mockPackageSourceMapping).GetAwaiter().GetResult();
            a.Should().Throw<NuGetPackageInstallerException>().And.Message.Should().Contain(string.Format(Cli.NuGetPackageDownloader.LocalizableStrings.FailedToMapSourceUnderPackageSourceMapping, TestPackageId));
        }

        [Fact]
        public async Task WhenPassedIncludePreviewItInstallSucceeds()
        {
            string getTestLocalFeedPath = GetTestLocalFeedPath();
            string relativePath = Path.GetRelativePath(Environment.CurrentDirectory, getTestLocalFeedPath);
            Log.WriteLine(relativePath);
            string packagePath = await _installer.DownloadPackageAsync(
                TestPackageId,
                packageSourceLocation: new PackageSourceLocation(sourceFeedOverrides: new[] { relativePath }),
                includePreview: true);
            File.Exists(packagePath).Should().BeTrue();
            packagePath.Should().Contain(TestPackageId + "." + TestPreviewPackageVersion,
                "Package should download higher package version");
        }

        [WindowsOnlyFact]
        public async Task GivenANonSignedSdkItShouldPrintMessageOnce()
        {
            BufferedReporter bufferedReporter = new();
            NuGetPackageDownloader nuGetPackageDownloader = new(_tempDirectory, null,
                new MockFirstPartyNuGetPackageSigningVerifier(),
                _logger, bufferedReporter, restoreActionConfig: new RestoreActionConfig(NoCache: true));
            await nuGetPackageDownloader.DownloadPackageAsync(
                TestPackageId,
                new NuGetVersion(TestPackageVersion),
                new PackageSourceLocation(sourceFeedOverrides: new[] { GetTestLocalFeedPath() }));

            // download 2 packages should only print the message once
            string packagePath = await nuGetPackageDownloader.DownloadPackageAsync(
                TestPackageId,
                new NuGetVersion(TestPackageVersion),
                new PackageSourceLocation(sourceFeedOverrides: new[] { GetTestLocalFeedPath() }));

            bufferedReporter.Lines.Should()
                .ContainSingle(
                    Cli.NuGetPackageDownloader.LocalizableStrings.NuGetPackageSignatureVerificationSkipped);
            File.Exists(packagePath).Should().BeTrue();
        }

        [WindowsOnlyFact]
        public async Task WhenCalledWithNotSignedPackageItShouldThrowWithCommandOutput()
        {
            string commandOutput = "COMMAND OUTPUT";
            NuGetPackageDownloader nuGetPackageDownloader = new(_tempDirectory, null,
                new MockFirstPartyNuGetPackageSigningVerifier(verifyResult: false, commandOutput: commandOutput),
                _logger, restoreActionConfig: new RestoreActionConfig(NoCache: true), verifySignatures: true);

            NuGetPackageInstallerException ex = await Assert.ThrowsAsync<NuGetPackageInstallerException>(() =>
                nuGetPackageDownloader.DownloadPackageAsync(
                    TestPackageId,
                    new NuGetVersion(TestPackageVersion),
                    new PackageSourceLocation(sourceFeedOverrides: new[] { GetTestLocalFeedPath() })));

            ex.Message.Should().Contain(commandOutput);
        }

        [UnixOnlyFact]
        public async Task GivenANonWindowsMachineItShouldPrintMessageOnce()
        {
            BufferedReporter bufferedReporter = new();
            NuGetPackageDownloader nuGetPackageDownloader = new(_tempDirectory, null,
                new MockFirstPartyNuGetPackageSigningVerifier(),
                _logger, bufferedReporter, restoreActionConfig: new RestoreActionConfig(NoCache: true));
            await nuGetPackageDownloader.DownloadPackageAsync(
                TestPackageId,
                new NuGetVersion(TestPackageVersion),
                new PackageSourceLocation(sourceFeedOverrides: new[] { GetTestLocalFeedPath() }));

            // download 2 packages should only print the message once
            string packagePath = await nuGetPackageDownloader.DownloadPackageAsync(
                TestPackageId,
                new NuGetVersion(TestPackageVersion),
                new PackageSourceLocation(sourceFeedOverrides: new[] { GetTestLocalFeedPath() }));

            bufferedReporter.Lines.Should()
                .ContainSingle(
                    Cli.NuGetPackageDownloader.LocalizableStrings.SkipNuGetpackageSigningValidationmacOSLinux);
            File.Exists(packagePath).Should().BeTrue();
        }

        [WindowsOnlyFact]
        // https://aka.ms/netsdkinternal-certificate-rotate
        public void ItShouldHaveUpdateToDateCertificateSha()
        {
            var samplePackage = DownloadSamplePackage(new PackageId("Microsoft.iOS.Ref"));

            var firstPartyNuGetPackageSigningVerifier = new FirstPartyNuGetPackageSigningVerifier();
            string shaFromPackage = GetShaFromSamplePackage(samplePackage);

            firstPartyNuGetPackageSigningVerifier._firstPartyCertificateThumbprints.Contains(shaFromPackage).Should()
                .BeTrue(
                    $"Add {shaFromPackage} to the _firstPartyCertificateThumbprints of FirstPartyNuGetPackageSigningVerifier class. More info https://aka.ms/netsdkinternal-certificate-rotate");
        }

        private string DownloadSamplePackage(PackageId packageId)
        {
            NuGetPackageDownloader nuGetPackageDownloader = new(_tempDirectory, null,
                new MockFirstPartyNuGetPackageSigningVerifier(),
                _logger, restoreActionConfig: new RestoreActionConfig(NoCache: true));

            return ExponentialRetry.ExecuteWithRetry<string>(
                    action: DownloadMostRecentSamplePackageFromPublicFeed,
                    shouldStopRetry: result => result != null,
                    maxRetryCount: 3,
                    timer: () => ExponentialRetry.Timer(ExponentialRetry.Intervals),
                    taskDescription: "Run command while retry transient restore error")
                .ConfigureAwait(false).GetAwaiter().GetResult();

            string DownloadMostRecentSamplePackageFromPublicFeed()
            {
                try
                {
                    return nuGetPackageDownloader.DownloadPackageAsync(
                            new PackageId("Microsoft.iOS.Ref"), null, includePreview: true,
                            packageSourceLocation: new PackageSourceLocation(
                                sourceFeedOverrides: new[] { "https://api.nuget.org/v3/index.json" })).GetAwaiter()
                        .GetResult();
                }
                catch (Exception)
                {
                    return null;
                }
            }
        }

        [WindowsOnlyFact]
        public void GivenFirstPartyPackageItShouldReturnTrue()
        {
            var iosSamplePackage = DownloadSamplePackage(new PackageId("Microsoft.iOS.Ref"));
            var androidSamplePackage = DownloadSamplePackage(new PackageId("Microsoft.Android.Ref"));
            var mauiSamplePackage = DownloadSamplePackage(new PackageId("Microsoft.NET.Sdk.Maui.Manifest-8.0.100-rc.1.Msi.x64"));

            var package = new FirstPartyNuGetPackageSigningVerifier();
            package.IsFirstParty(new FilePath(iosSamplePackage)).Should().BeTrue();
            package.IsFirstParty(new FilePath(androidSamplePackage)).Should().BeTrue();
            package.IsFirstParty(new FilePath(mauiSamplePackage)).Should().BeTrue();
        }

        private string GetShaFromSamplePackage(string samplePackage)
        {
            using (var packageReader = new PackageArchiveReader(samplePackage))
            {
                PrimarySignature primarySignature = packageReader.GetPrimarySignatureAsync(CancellationToken.None).GetAwaiter().GetResult();
                using (IX509CertificateChain certificateChain = SignatureUtility.GetCertificateChain(primarySignature))
                {
                    return certificateChain.First().GetCertHashString(HashAlgorithmName.SHA256);
                }
            }
        }

        private static DirectoryPath GetUniqueTempProjectPathEachTest()
        {
            DirectoryPath tempProjectDirectory =
                new DirectoryPath(Path.GetTempPath()).WithSubDirectories(Path.GetRandomFileName());

            return tempProjectDirectory;
        }

        private static void WriteNugetConfigFileToPointToTheFeed(IFileSystem fileSystem, FilePath? filePath)
        {
            if (!filePath.HasValue) return;

            fileSystem.Directory.CreateDirectory(filePath.Value.GetDirectoryPath().Value);

            fileSystem.File.WriteAllText(filePath.Value.Value, FormatNuGetConfig(
                GetTestLocalFeedPath()));
        }

        public static string FormatNuGetConfig(string localFeedPath)
        {
            const string template = @"<?xml version=""1.0"" encoding=""utf-8""?>
<configuration>
<packageSources>
<!--To inherit the global NuGet package sources remove the <clear/> line below -->
<clear />
<add key=""Test Source"" value=""{0}"" />
<add key=""dotnet-public"" value=""https://pkgs.dev.azure.com/dnceng/public/_packaging/dotnet-public/nuget/v3/index.json"" />
<add key=""myget-legacy"" value=""https://pkgs.dev.azure.com/dnceng/public/_packaging/myget-legacy/nuget/v3/index.json"" />
</packageSources>
</configuration>";
            return string.Format(template, localFeedPath);
        }

        private static FilePath GenerateRandomNugetConfigFilePath()
        {
            const string nugetConfigName = "nuget.config";
            string tempPathForNugetConfigWithWhiteSpace =
                Path.Combine(Path.GetTempPath(),
                    Path.GetRandomFileName() + " " + Path.GetRandomFileName());

            FilePath nugetConfigFullPath =
                new(Path.GetFullPath(Path.Combine(tempPathForNugetConfigWithWhiteSpace, nugetConfigName)));
            return nugetConfigFullPath;
        }

        private static string GetTestLocalFeedPath() =>
            Path.Combine(Path.GetDirectoryName(Assembly.GetExecutingAssembly().Location), "TestAssetLocalNugetFeed");
    }
}<|MERGE_RESOLUTION|>--- conflicted
+++ resolved
@@ -9,10 +9,7 @@
 using Microsoft.DotNet.Cli.Utils;
 using Microsoft.DotNet.ToolPackage;
 using Microsoft.Extensions.EnvironmentAbstractions;
-<<<<<<< HEAD
-=======
 using NuGet.Configuration;
->>>>>>> 3d3f450a
 using NuGet.Packaging;
 using NuGet.Packaging.Signing;
 using NuGet.Versioning;
@@ -149,12 +146,8 @@
             NuGetVersion packageVersion = null;
             string packagePath = await _installer.DownloadPackageAsync(
                 TestPackageId,
-<<<<<<< HEAD
-                packageSourceLocation: new PackageSourceLocation(sourceFeedOverrides: new[] { GetTestLocalFeedPath() }));
-=======
                 packageVersion,
                 packageSourceLocation: new PackageSourceLocation(sourceFeedOverrides: new[] {GetTestLocalFeedPath()}));
->>>>>>> 3d3f450a
             packagePath.Should().Contain("global.tool.console.demo.1.0.4.nupkg", "It can get the latest non preview version");
             File.Exists(packagePath).Should().BeTrue();
         }
