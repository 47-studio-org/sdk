--- conflicted
+++ resolved
@@ -58,13 +58,8 @@
         <note />
       </trans-unit>
       <trans-unit id="ConfigurationOptionDescription">
-<<<<<<< HEAD
-        <source>The configuration to use for building the package. The default is 'Debug'. Use the `PackRelease` property to make 'Release' the default for this command.</source>
-        <target state="new">The configuration to use for building the package. The default for most projects is 'Debug'.</target>
-=======
         <source>The configuration to use for building the package. The default for most projects is 'Debug'.</source>
         <target state="needs-review-translation">Die Konfiguration, die zum Erstellen des Pakets verwendet werden soll. Der Standardwert ist „Debuggen“. Verwenden Sie die „PackRelease“-Eigenschaft, um „Release“ als Standard für diesen Befehl zu verwenden.</target>
->>>>>>> 459f5062
         <note />
       </trans-unit>
     </body>
