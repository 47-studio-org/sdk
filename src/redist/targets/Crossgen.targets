--- conflicted
+++ resolved
@@ -5,10 +5,6 @@
   <Target Name="CrossgenLayout"
           Condition="'$(DISABLE_CROSSGEN)' == '' AND '$(Architecture)' != 's390x' AND '$(Architecture)' != 'ppc64le' AND '$(Architecture)' != 'loongarch64' AND !('$(CROSSBUILD)' == 'true' AND '$(DotNetBuildVertical)' == 'true')"
           DependsOnTargets="SetSdkBrandingInfo">
-<<<<<<< HEAD
-=======
-
->>>>>>> 5e61275c
     <PropertyGroup>
       <RuntimeNETCoreAppPackageName>microsoft.netcore.app.runtime.$(SharedFrameworkRid)</RuntimeNETCoreAppPackageName>
       <RuntimeNETCrossgenPackageName>microsoft.netcore.app.crossgen2.$(Crossgen2Rid)</RuntimeNETCrossgenPackageName>
