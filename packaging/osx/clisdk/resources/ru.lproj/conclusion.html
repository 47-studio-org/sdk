<!DOCTYPE html>
<html lang="en">
    <head>
        <meta charset="utf-8" />
    </head>
    <body>
        <div align="left" style="font-family: Helvetica;padding-left:10px">
            <p>The following was installed at /usr/local/share/dotnet</h2>
                <ul>
<<<<<<< HEAD
                    <li>.NET Core SDK 2.1.2</li>
                    <li>.NET Core Runtime 2.0.3</li>
                    <li>Runtime Package Store</li>
=======
                    <li>.NET Core SDK 2.0.0</li>
                    <li>.NET Core Runtime 2.0.0</li>
                    <li>Runtime Store</li>
>>>>>>> bf6b5b37
                </ul>
        </div>
        <br>
        <div align="left" style="font-family: Helvetica;padding-left:10px">
            <p>This product collects usage data</h2>
                <ul>
                    <li><a href="https://aka.ms/dotnet-cli-telemetry">More information and opt-out</a></li>
                </ul>
        </div>
        <br>
        <div align="left" style="font-family: Helvetica">
            <h2 style="padding-left:10px"> Resources </h2>
            <ul>
                <li><a href="https://aka.ms/dotnet-docs">Core Documentation</a></li>
                <li><a href="https://aka.ms/dotnet-cli-docs">SDK Documentation</a></li>
                <li><a href="https://aka.ms/20-p2-rel-notes">Release Notes</a></li>
                <li><a href="https://aka.ms/dotnet-tutorials">Tutorials</a></li>
            </ul>
        </div>
    </body>
</html><|MERGE_RESOLUTION|>--- conflicted
+++ resolved
@@ -7,15 +7,9 @@
         <div align="left" style="font-family: Helvetica;padding-left:10px">
             <p>The following was installed at /usr/local/share/dotnet</h2>
                 <ul>
-<<<<<<< HEAD
-                    <li>.NET Core SDK 2.1.2</li>
-                    <li>.NET Core Runtime 2.0.3</li>
+                    <li>.NET Core SDK 2.2.0</li>
+                    <li>.NET Core Runtime 2.1.0</li>
                     <li>Runtime Package Store</li>
-=======
-                    <li>.NET Core SDK 2.0.0</li>
-                    <li>.NET Core Runtime 2.0.0</li>
-                    <li>Runtime Store</li>
->>>>>>> bf6b5b37
                 </ul>
         </div>
         <br>
