--- conflicted
+++ resolved
@@ -85,10 +85,7 @@
 
             _workloadRecordRepo = workloadRecordRepo ??
                 WorkloadInstallerFactory.GetWorkloadInstaller(reporter, _currentSdkFeatureBand, _workloadResolver, _verbosity, _userProfileDir,
-<<<<<<< HEAD
-=======
                 VerifySignatures,
->>>>>>> 7df270a3
                 elevationRequired: false).GetWorkloadInstallationRecordRepository();
 
             _workloadManifestUpdater = workloadManifestUpdater ?? new WorkloadManifestUpdater(_reporter,
@@ -154,14 +151,8 @@
         internal UpdateAvailableEntry[] GetUpdateAvailable(IEnumerable<WorkloadId> installedList)
         {
             HashSet<WorkloadId> installedWorkloads = installedList.ToHashSet();
-<<<<<<< HEAD
-            Task.Run(() => _workloadManifestUpdater.UpdateAdvertisingManifestsAsync(_includePreviews)).Wait();
-            IEnumerable<(ManifestId manifestId, ManifestVersion existingVersion, ManifestVersion newVersion,
-                Dictionary<WorkloadId, WorkloadDefinition> Workloads)> manifestsToUpdate =
-=======
             _workloadManifestUpdater.UpdateAdvertisingManifestsAsync(_includePreviews).Wait();
             var manifestsToUpdate =
->>>>>>> 7df270a3
                 _workloadManifestUpdater.CalculateManifestUpdates();
 
             List<UpdateAvailableEntry> updateList = new();
