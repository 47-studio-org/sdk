--- conflicted
+++ resolved
@@ -167,7 +167,6 @@
             await app.StartWatcherAsync();
 
             await app.Process.GetOutputLineAsyncWithConsoleHistoryAsync("Environment: Development", TimeSpan.FromSeconds(10));
-<<<<<<< HEAD
         }
 
         [CoreMSBuildOnlyFact]
@@ -195,8 +194,6 @@
 
             await standardInput.WriteLineAsync(inputString).WaitAsync(TimeSpan.FromSeconds(10));
             await app.Process.GetOutputLineAsync($"Echo: {inputString}", TimeSpan.FromSeconds(10));
-=======
->>>>>>> 7df270a3
         }
     }
 }