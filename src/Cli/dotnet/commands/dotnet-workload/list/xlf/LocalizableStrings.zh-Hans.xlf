﻿<?xml version="1.0" encoding="utf-8"?>
<xliff xmlns="urn:oasis:names:tc:xliff:document:1.2" xmlns:xsi="http://www.w3.org/2001/XMLSchema-instance" version="1.2" xsi:schemaLocation="urn:oasis:names:tc:xliff:document:1.2 xliff-core-1.2-transitional.xsd">
  <file datatype="xml" source-language="en" target-language="zh-Hans" original="../LocalizableStrings.resx">
    <body>
      <trans-unit id="CommandDescription">
        <source>List workloads available.</source>
        <target state="translated">列出可用的工作负载。</target>
        <note />
      </trans-unit>
      <trans-unit id="WorkloadListFooter">
        <source>Use `dotnet workload search` to find additional workloads to install.</source>
        <target state="translated">使用“dotnet 工作负载搜索”查找要安装的其他工作负载。</target>
        <note />
      </trans-unit>
<<<<<<< HEAD
      <trans-unit id="WorkloadUpdatesAvailable">
        <source>Updates are available for the following workload(s): {0}. Run `dotnet workload update` to get the latest.</source>
        <target state="translated">以下工作负载: {0} 可用更新。运行“dotnet 工作负载更新”以获取最新版本。</target>
=======
      <trans-unit id="WorkloadManfiestVersionColumn">
        <source>Manifest Version</source>
        <target state="translated">清单版本</target>
        <note />
      </trans-unit>
      <trans-unit id="WorkloadSourceColumn">
        <source>Installation Source</source>
        <target state="translated">安装源文件</target>
        <note />
      </trans-unit>
      <trans-unit id="WorkloadUpdatesAvailable">
        <source>Updates are avaliable for the following workload(s): {0}. Run `dotnet workload update` to get the latest.</source>
        <target state="new">Updates are avaliable for the following workload(s): {0}. Run `dotnet workload update` to get the latest.</target>
>>>>>>> 091beeec
        <note />
      </trans-unit>
    </body>
  </file>
</xliff><|MERGE_RESOLUTION|>--- conflicted
+++ resolved
@@ -12,11 +12,6 @@
         <target state="translated">使用“dotnet 工作负载搜索”查找要安装的其他工作负载。</target>
         <note />
       </trans-unit>
-<<<<<<< HEAD
-      <trans-unit id="WorkloadUpdatesAvailable">
-        <source>Updates are available for the following workload(s): {0}. Run `dotnet workload update` to get the latest.</source>
-        <target state="translated">以下工作负载: {0} 可用更新。运行“dotnet 工作负载更新”以获取最新版本。</target>
-=======
       <trans-unit id="WorkloadManfiestVersionColumn">
         <source>Manifest Version</source>
         <target state="translated">清单版本</target>
@@ -28,9 +23,8 @@
         <note />
       </trans-unit>
       <trans-unit id="WorkloadUpdatesAvailable">
-        <source>Updates are avaliable for the following workload(s): {0}. Run `dotnet workload update` to get the latest.</source>
-        <target state="new">Updates are avaliable for the following workload(s): {0}. Run `dotnet workload update` to get the latest.</target>
->>>>>>> 091beeec
+        <source>Updates are available for the following workload(s): {0}. Run `dotnet workload update` to get the latest.</source>
+        <target state="new">Updates are available for the following workload(s): {0}. Run `dotnet workload update` to get the latest.</target>
         <note />
       </trans-unit>
     </body>
