#!/usr/bin/env bash

# Initialize variables if they aren't already defined.

# CI mode - set to true on CI server for PR validation build or official build.
ci=${ci:-false}
disable_configure_toolset_import=${disable_configure_toolset_import:-null}

# Set to true to use the pipelines logger which will enable Azure logging output.
# https://github.com/Microsoft/azure-pipelines-tasks/blob/master/docs/authoring/commands.md
# This flag is meant as a temporary opt-opt for the feature while validate it across
# our consumers. It will be deleted in the future.
if [[ "$ci" == true ]]; then
  pipelines_log=${pipelines_log:-true}
else
  pipelines_log=${pipelines_log:-false}
fi

# Build configuration. Common values include 'Debug' and 'Release', but the repository may use other names.
configuration=${configuration:-'Debug'}

# Set to true to output binary log from msbuild. Note that emitting binary log slows down the build.
# Binary log must be enabled on CI.
binary_log=${binary_log:-$ci}

# Turns on machine preparation/clean up code that changes the machine state (e.g. kills build processes).
prepare_machine=${prepare_machine:-false}

# True to restore toolsets and dependencies.
restore=${restore:-true}

# Adjusts msbuild verbosity level.
verbosity=${verbosity:-'minimal'}

# Set to true to reuse msbuild nodes. Recommended to not reuse on CI.
if [[ "$ci" == true ]]; then
  node_reuse=${node_reuse:-false}
else
  node_reuse=${node_reuse:-true}
fi

# Configures warning treatment in msbuild.
warn_as_error=${warn_as_error:-true}

# True to attempt using .NET Core already that meets requirements specified in global.json 
# installed on the machine instead of downloading one.
use_installed_dotnet_cli=${use_installed_dotnet_cli:-true}

# Enable repos to use a particular version of the on-line dotnet-install scripts.
#    default URL: https://dot.net/v1/dotnet-install.sh
dotnetInstallScriptVersion=${dotnetInstallScriptVersion:-'v1'}

# True to use global NuGet cache instead of restoring packages to repository-local directory.
if [[ "$ci" == true ]]; then
  use_global_nuget_cache=${use_global_nuget_cache:-false}
else
  use_global_nuget_cache=${use_global_nuget_cache:-true}
fi

# Resolve any symlinks in the given path.
function ResolvePath {
  local path=$1

  while [[ -h $path ]]; do
    local dir="$( cd -P "$( dirname "$path" )" && pwd )"
    path="$(readlink "$path")"

    # if $path was a relative symlink, we need to resolve it relative to the path where the
    # symlink file was located
    [[ $path != /* ]] && path="$dir/$path"
  done

  # return value
  _ResolvePath="$path"
}

# ReadVersionFromJson [json key]
function ReadGlobalVersion {
  local key=$1

  local line=`grep -m 1 "$key" "$global_json_file"`
  local pattern="\"$key\" *: *\"(.*)\""

  if [[ ! $line =~ $pattern ]]; then
    Write-PipelineTelemetryError -category 'InitializeToolset' "Error: Cannot find \"$key\" in $global_json_file"
    ExitWithExitCode 1
  fi

  # return value
  _ReadGlobalVersion=${BASH_REMATCH[1]}
}

function InitializeDotNetCli {
  if [[ -n "${_InitializeDotNetCli:-}" ]]; then
    return
  fi

  local install=$1

  # Don't resolve runtime, shared framework, or SDK from other locations to ensure build determinism
  export DOTNET_MULTILEVEL_LOOKUP=0

  # Disable first run since we want to control all package sources
  export DOTNET_SKIP_FIRST_TIME_EXPERIENCE=1

  # Disable telemetry on CI
  if [[ $ci == true ]]; then
    export DOTNET_CLI_TELEMETRY_OPTOUT=1
  fi

  # LTTNG is the logging infrastructure used by Core CLR. Need this variable set
  # so it doesn't output warnings to the console.
  export LTTNG_HOME="$HOME"

  # Source Build uses DotNetCoreSdkDir variable
  if [[ -n "${DotNetCoreSdkDir:-}" ]]; then
    export DOTNET_INSTALL_DIR="$DotNetCoreSdkDir"
  fi

  # Find the first path on $PATH that contains the dotnet.exe
  if [[ "$use_installed_dotnet_cli" == true && $global_json_has_runtimes == false && -z "${DOTNET_INSTALL_DIR:-}" ]]; then
    local dotnet_path=`command -v dotnet`
    if [[ -n "$dotnet_path" ]]; then
      ResolvePath "$dotnet_path"
      export DOTNET_INSTALL_DIR=`dirname "$_ResolvePath"`
    fi
  fi

  ReadGlobalVersion "dotnet"
  local dotnet_sdk_version=$_ReadGlobalVersion
  local dotnet_root=""

  # Use dotnet installation specified in DOTNET_INSTALL_DIR if it contains the required SDK version,
  # otherwise install the dotnet CLI and SDK to repo local .dotnet directory to avoid potential permission issues.
  if [[ $global_json_has_runtimes == false && -n "${DOTNET_INSTALL_DIR:-}" && -d "$DOTNET_INSTALL_DIR/sdk/$dotnet_sdk_version" ]]; then
    dotnet_root="$DOTNET_INSTALL_DIR"
  else
    dotnet_root="$repo_root/.dotnet"

    export DOTNET_INSTALL_DIR="$dotnet_root"

    if [[ ! -d "$DOTNET_INSTALL_DIR/sdk/$dotnet_sdk_version" ]]; then
      if [[ "$install" == true ]]; then
        InstallDotNetSdk "$dotnet_root" "$dotnet_sdk_version"
      else
        Write-PipelineTelemetryError -category 'InitializeToolset' "Unable to find dotnet with SDK version '$dotnet_sdk_version'"
        ExitWithExitCode 1
      fi
    fi
  fi

  # Add dotnet to PATH. This prevents any bare invocation of dotnet in custom
  # build steps from using anything other than what we've downloaded.
  Write-PipelinePrependPath -path "$dotnet_root"

  # Work around issues with Azure Artifacts credential provider
  # https://github.com/dotnet/arcade/issues/3932
  if [[ "$ci" == true ]]; then
    export NUGET_PLUGIN_HANDSHAKE_TIMEOUT_IN_SECONDS=20
    export NUGET_PLUGIN_REQUEST_TIMEOUT_IN_SECONDS=20
    Write-PipelineSetVariable -name "NUGET_PLUGIN_HANDSHAKE_TIMEOUT_IN_SECONDS" -value "20"
    Write-PipelineSetVariable -name "NUGET_PLUGIN_REQUEST_TIMEOUT_IN_SECONDS" -value "20"
  fi

  Write-PipelineSetVariable -name "DOTNET_MULTILEVEL_LOOKUP" -value "0"
  Write-PipelineSetVariable -name "DOTNET_SKIP_FIRST_TIME_EXPERIENCE" -value "1"

  # return value
  _InitializeDotNetCli="$dotnet_root"
}

function InstallDotNetSdk {
  local root=$1
  local version=$2
  local architecture=""
  if [[ $# == 3 ]]; then
    architecture=$3
  fi
  InstallDotNet "$root" "$version" $architecture
}

function InstallDotNet {
  local root=$1
  local version=$2
 
  GetDotNetInstallScript "$root"
  local install_script=$_GetDotNetInstallScript

  local archArg=''
  if [[ -n "${3:-}" ]]; then
    archArg="--architecture $3"
  fi
  local runtimeArg=''
  if [[ -n "${4:-}" ]]; then
    runtimeArg="--runtime $4"
  fi

  local skipNonVersionedFilesArg=""
  if [[ "$#" -ge "5" ]]; then
    skipNonVersionedFilesArg="--skip-non-versioned-files"
  fi
  bash "$install_script" --version $version --install-dir "$root" $archArg $runtimeArg $skipNonVersionedFilesArg || {
    local exit_code=$?
    Write-PipelineTelemetryError -category 'InitializeToolset' "Failed to install dotnet SDK from public location (exit code '$exit_code')."

    if [[ -n "$runtimeArg" ]]; then
      local runtimeSourceFeed=''
      if [[ -n "${6:-}" ]]; then
        runtimeSourceFeed="--azure-feed $6"
      fi

      local runtimeSourceFeedKey=''
      if [[ -n "${7:-}" ]]; then
        decodedFeedKey=`echo $7 | base64 --decode`
        runtimeSourceFeedKey="--feed-credential $decodedFeedKey"
      fi

      if [[ -n "$runtimeSourceFeed" || -n "$runtimeSourceFeedKey" ]]; then
        bash "$install_script" --version $version --install-dir "$root" $archArg $runtimeArg $skipNonVersionedFilesArg $runtimeSourceFeed $runtimeSourceFeedKey || {
          local exit_code=$?
          Write-PipelineTelemetryError -category 'InitializeToolset' "Failed to install dotnet SDK from custom location '$runtimeSourceFeed' (exit code '$exit_code')."
          ExitWithExitCode $exit_code
        }
      fi
    fi
  }
}

function GetDotNetInstallScript {
  local root=$1
  local install_script="$root/dotnet-install.sh"
  local install_script_url="https://dot.net/$dotnetInstallScriptVersion/dotnet-install.sh"

  if [[ ! -a "$install_script" ]]; then
    mkdir -p "$root"

    echo "Downloading '$install_script_url'"

    # Use curl if available, otherwise use wget
    if command -v curl > /dev/null; then
      curl "$install_script_url" -sSL --retry 10 --create-dirs -o "$install_script" || {
        local exit_code=$?
        Write-PipelineTelemetryError -category 'InitializeToolset' "Failed to acquire dotnet install script (exit code '$exit_code')."
        ExitWithExitCode $exit_code
      }
    else 
      wget -q -O "$install_script" "$install_script_url" || {
        local exit_code=$?
        Write-PipelineTelemetryError -category 'InitializeToolset' "Failed to acquire dotnet install script (exit code '$exit_code')."
        ExitWithExitCode $exit_code
      }
    fi
  fi
  # return value
  _GetDotNetInstallScript="$install_script"
}

function InitializeBuildTool {
  if [[ -n "${_InitializeBuildTool:-}" ]]; then
    return
  fi
  
  InitializeDotNetCli $restore

  # return values
  _InitializeBuildTool="$_InitializeDotNetCli/dotnet"  
  _InitializeBuildToolCommand="msbuild"
  _InitializeBuildToolFramework="netcoreapp2.1"
}

function GetNuGetPackageCachePath {
  if [[ -z ${NUGET_PACKAGES:-} ]]; then
    if [[ "$use_global_nuget_cache" == true ]]; then
      export NUGET_PACKAGES="$HOME/.nuget/packages"
    else
      export NUGET_PACKAGES="$repo_root/.packages"
    fi
  fi

  # return value
  _GetNuGetPackageCachePath=$NUGET_PACKAGES
}

function InitializeNativeTools() {
  if [[ -z "${DisableNativeToolsetInstalls:-}" ]]; then
    return
  fi
  if grep -Fq "native-tools" $global_json_file
  then
    local nativeArgs=""
    if [[ "$ci" == true ]]; then
      nativeArgs="--installDirectory $tools_dir"
    fi
    "$_script_dir/init-tools-native.sh" $nativeArgs
  fi
}

function InitializeToolset {
  if [[ -n "${_InitializeToolset:-}" ]]; then
    return
  fi

  GetNuGetPackageCachePath

  ReadGlobalVersion "Microsoft.DotNet.Arcade.Sdk"

  local toolset_version=$_ReadGlobalVersion
  local toolset_location_file="$toolset_dir/$toolset_version.txt"

  if [[ -a "$toolset_location_file" ]]; then
    local path=`cat "$toolset_location_file"`
    if [[ -a "$path" ]]; then
      # return value
      _InitializeToolset="$path"
      return
    fi
  fi

  if [[ "$restore" != true ]]; then
    Write-PipelineTelemetryError -category 'InitializeToolset' "Toolset version $toolset_version has not been restored."
    ExitWithExitCode 2
  fi

  local proj="$toolset_dir/restore.proj"

  local bl=""
  if [[ "$binary_log" == true ]]; then
    bl="/bl:$log_dir/ToolsetRestore.binlog"
  fi
  
  echo '<Project Sdk="Microsoft.DotNet.Arcade.Sdk"/>' > "$proj"
  MSBuild-Core "$proj" $bl /t:__WriteToolsetLocation /clp:ErrorsOnly\;NoSummary /p:__ToolsetLocationOutputFile="$toolset_location_file"

  local toolset_build_proj=`cat "$toolset_location_file"`

  if [[ ! -a "$toolset_build_proj" ]]; then
    Write-PipelineTelemetryError -category 'InitializeToolset' "Invalid toolset path: $toolset_build_proj"
    ExitWithExitCode 3
  fi

  # return value
  _InitializeToolset="$toolset_build_proj"
}

function ExitWithExitCode {
  if [[ "$ci" == true && "$prepare_machine" == true ]]; then
    StopProcesses
  fi
  exit $1
}

function StopProcesses {
  echo "Killing running build processes..."
  pkill -9 "dotnet" || true
  pkill -9 "vbcscompiler" || true
  return 0
}

function MSBuild {
  local args=$@
  if [[ "$pipelines_log" == true ]]; then
    InitializeBuildTool
    InitializeToolset

    # Work around issues with Azure Artifacts credential provider
    # https://github.com/dotnet/arcade/issues/3932
    if [[ "$ci" == true ]]; then
<<<<<<< HEAD
      dotnet nuget locals http-cache -c
=======
      "$_InitializeBuildTool" nuget locals http-cache -c

      export NUGET_PLUGIN_HANDSHAKE_TIMEOUT_IN_SECONDS=20
      export NUGET_PLUGIN_REQUEST_TIMEOUT_IN_SECONDS=20
      Write-PipelineSetVariable -name "NUGET_PLUGIN_HANDSHAKE_TIMEOUT_IN_SECONDS" -value "20"
      Write-PipelineSetVariable -name "NUGET_PLUGIN_REQUEST_TIMEOUT_IN_SECONDS" -value "20"
>>>>>>> 30367e16
    fi

    local toolset_dir="${_InitializeToolset%/*}"
    local logger_path="$toolset_dir/$_InitializeBuildToolFramework/Microsoft.DotNet.Arcade.Sdk.dll"
    args=( "${args[@]}" "-logger:$logger_path" )
  fi

  MSBuild-Core ${args[@]}
}

function MSBuild-Core {
  if [[ "$ci" == true ]]; then
    if [[ "$binary_log" != true ]]; then
      Write-PipelineTaskError "Binary log must be enabled in CI build."
      ExitWithExitCode 1
    fi

    if [[ "$node_reuse" == true ]]; then
      Write-PipelineTaskError "Node reuse must be disabled in CI build."
      ExitWithExitCode 1
    fi
  fi

  InitializeBuildTool

  local warnaserror_switch=""
  if [[ $warn_as_error == true ]]; then
    warnaserror_switch="/warnaserror"
  fi

  "$_InitializeBuildTool" "$_InitializeBuildToolCommand" /m /nologo /clp:Summary /v:$verbosity /nr:$node_reuse $warnaserror_switch /p:TreatWarningsAsErrors=$warn_as_error /p:ContinuousIntegrationBuild=$ci "$@" || {
    local exit_code=$?
    Write-PipelineTaskError "Build failed (exit code '$exit_code')."
    ExitWithExitCode $exit_code
  }
}

ResolvePath "${BASH_SOURCE[0]}"
_script_dir=`dirname "$_ResolvePath"`

. "$_script_dir/pipeline-logging-functions.sh"

eng_root=`cd -P "$_script_dir/.." && pwd`
repo_root=`cd -P "$_script_dir/../.." && pwd`
artifacts_dir="$repo_root/artifacts"
toolset_dir="$artifacts_dir/toolset"
tools_dir="$repo_root/.tools"
log_dir="$artifacts_dir/log/$configuration"
temp_dir="$artifacts_dir/tmp/$configuration"

global_json_file="$repo_root/global.json"
# determine if global.json contains a "runtimes" entry
global_json_has_runtimes=false
dotnetlocal_key=`grep -m 1 "runtimes" "$global_json_file"` || true
if [[ -n "$dotnetlocal_key" ]]; then
  global_json_has_runtimes=true
fi

# HOME may not be defined in some scenarios, but it is required by NuGet
if [[ -z $HOME ]]; then
  export HOME="$repo_root/artifacts/.home/"
  mkdir -p "$HOME"
fi

mkdir -p "$toolset_dir"
mkdir -p "$temp_dir"
mkdir -p "$log_dir"

Write-PipelineSetVariable -name "Artifacts" -value "$artifacts_dir"
Write-PipelineSetVariable -name "Artifacts.Toolset" -value "$toolset_dir"
Write-PipelineSetVariable -name "Artifacts.Log" -value "$log_dir"
Write-PipelineSetVariable -name "Temp" -value "$temp_dir"
Write-PipelineSetVariable -name "TMP" -value "$temp_dir"

# Import custom tools configuration, if present in the repo.
if [[ "$disable_configure_toolset_import" != null ]]; then
  configure_toolset_script="$eng_root/configure-toolset.sh"
  if [[ -a "$configure_toolset_script" ]]; then
    . "$configure_toolset_script"
  fi
fi

# TODO: https://github.com/dotnet/arcade/issues/1468
# Temporary workaround to avoid breaking change.
# Remove once repos are updated.
if [[ -n "${useInstalledDotNetCli:-}" ]]; then
  use_installed_dotnet_cli="$useInstalledDotNetCli"
fi<|MERGE_RESOLUTION|>--- conflicted
+++ resolved
@@ -365,16 +365,12 @@
     # Work around issues with Azure Artifacts credential provider
     # https://github.com/dotnet/arcade/issues/3932
     if [[ "$ci" == true ]]; then
-<<<<<<< HEAD
-      dotnet nuget locals http-cache -c
-=======
       "$_InitializeBuildTool" nuget locals http-cache -c
 
       export NUGET_PLUGIN_HANDSHAKE_TIMEOUT_IN_SECONDS=20
       export NUGET_PLUGIN_REQUEST_TIMEOUT_IN_SECONDS=20
       Write-PipelineSetVariable -name "NUGET_PLUGIN_HANDSHAKE_TIMEOUT_IN_SECONDS" -value "20"
       Write-PipelineSetVariable -name "NUGET_PLUGIN_REQUEST_TIMEOUT_IN_SECONDS" -value "20"
->>>>>>> 30367e16
     fi
 
     local toolset_dir="${_InitializeToolset%/*}"
