﻿// Copyright (c) .NET Foundation and contributors. All rights reserved.
// Licensed under the MIT license. See LICENSE file in the project root for full license information.

using FluentAssertions;
using Microsoft.DotNet.Cli;
using Microsoft.NET.TestFramework;
using System;
using System.Collections.Generic;
using System.Collections.Immutable;
using System.Linq;
using Xunit;

namespace Microsoft.DotNet.Tests.ParserTests
{
    public class VSTestArgumentConverterTests
    {
        [Theory]
        [MemberData(nameof(DataSource.GetArguments), MemberType = typeof(DataSource))]
        public void ConvertArgsShouldConvertValidArgsIntoVSTestParsableArgs(string input, string expectedString)
        {
            string[] args = input.Split(' ');
            string[] expectedArgs = expectedString.Split(' ');

            // Act
            List<string> convertedArgs = new VSTestArgumentConverter().Convert(args, out List<string> ignoredArgs);

            convertedArgs.Should().BeEquivalentTo(expectedArgs);
            ignoredArgs.Should().BeEmpty();
        }

        [Theory]
        [MemberData(nameof(DataSource.GetVerbosityArguments), MemberType = typeof(DataSource))]
        public void ConvertArgshouldConvertsVerbosityArgsIntoVSTestParsableArgs(string input, string expectedString)
        {
            string[] args = input.Split(' ');
            string[] expectedArgs = expectedString.Split(' ');

            // Act
            List<string> convertedArgs = new VSTestArgumentConverter().Convert(args, out List<string> ignoredArgs);

            convertedArgs.Should().BeEquivalentTo(expectedArgs);
            ignoredArgs.Should().BeEmpty();
        }

        [Theory]
        [MemberData(nameof(DataSource.GetIgnoredArguments), MemberType = typeof(DataSource))]
        public void ConvertArgsShouldIgnoreKnownArgsWhileConvertingArgsIntoVSTestParsableArgs(string input, string expectedArgString, string expIgnoredArgString)
        {
            string[] args = input.Split(' ');
            string[] expectedArgs = expectedArgString.Split(' ');
            string[] expIgnoredArgs = expIgnoredArgString.Split(' ');

            // Act
            List<string> convertedArgs = new VSTestArgumentConverter().Convert(args, out List<string> ignoredArgs);

            convertedArgs.Should().BeEquivalentTo(expectedArgs);
            ignoredArgs.Select(x => x.ToUpperInvariant()).Should().BeEquivalentTo(expIgnoredArgs.Select(x => x.ToUpperInvariant()));
        }

        [Fact]
        public void ConvertArgsThrowsWhenWeTryToParseInlineSettings()
        {
            string[] args = "sometest.dll -s test.settings -- inlineSetting=1".Split(" ");

            // Act
            new VSTestArgumentConverter().Invoking(i => i.Convert(args, out _))
                .ShouldThrow<ArgumentException>()
                .WithMessage("Inline settings should not be passed to Convert.");
        }

        public static class DataSource
        {
            private static readonly ImmutableArray<string> s_supportedPathKind
                = ImmutableArray.Create(
                    // Dll
                    "SomeProject.dll",
                    // Exe
                    "SomeProject.exe"
                // Do not return <PROJECT> | <SOLUTION> | <DIRECTORY> | <EMPTY> cases because they
                // won't be handled by the VSTestArgumentConverter.
                );

            private static readonly ImmutableArray<(string option, string vstestEquivalent)> s_supportedOptions
                = ImmutableArray.Create(
                    (@"--test-adapter-path c:\adapterpath\temp", @"--testadapterpath:c:\adapterpath\temp"),
                    (@"-a x86", "--platform:x86"),
                    ("--arch x86", "--platform:x86"),
                    ("--blame", "--blame"),
                    ("--blame-crash", "--blame:CollectDump"),
                    ("--blame-crash-dump-type full", "--blame:CollectDump;DumpType=full"),
                    ("--blame-crash-collect-always", "--blame:CollectDump;CollectAlways=true"),
                    ("--blame-hang", "--blame:CollectHangDump"),
                    ("--blame-hang-dump-type full", "--blame:CollectHangDump;DumpType=full"),
                    ("--blame-hang-timeout 10min", "--blame:CollectHangDump;TestTimeout=10min"),
                    ("--collect coverage", "--collect:coverage"),
                    (@"-d c:\temp\log.txt", @"--diag:c:\temp\log.txt"),
                    (@"--diag c:\temp\log.txt", @"--diag:c:\temp\log.txt"),
                    ("-f net451", "--framework:net451"),
                    ("--framework net451", "--framework:net451"),
                    ("--filter accceptance", "--testcasefilter:accceptance"),
                    ("-l trx", "--logger:trx"),
                    ("--logger trx", "--logger:trx"),
                    ("--nologo", "--nologo"),
                    ("--os linux", "--os:linux"),
                    (@"--results-directory c:\temp\", @"--resultsdirectory:c:\temp\"),
                    ("-s test.settings", "--settings:test.settings"),
                    ("--settings test.settings", "--settings:test.settings"),
                    ("-t", "--listtests"),
                    ("--list-tests", "--listtests")
                );

            private static readonly ImmutableDictionary<string, string> s_verbosityLevelMapping
                = new Dictionary<string, string>()
                {
                    ["q"] = "quiet",
                    ["m"] = "minimal",
                    ["n"] = "normal",
                    ["d"] = "detailed",
                    ["diag"] = "diagnostic"
                }.ToImmutableDictionary();

            private static readonly ImmutableArray<string> s_ignoredOptions
                = ImmutableArray.Create(
                    "-c Debug",
                    "--configuration Debug",
                    "-r win10-x64",
                    "--runtime win10-x64",
                    @"-o c:\temp2",
                    @"--output c:\temp2",
                    "--no-build",
                    "--no-restore",
                    "--interactive",
                    "--testSessionCorrelationId SomeId",
                    "--artifactsProcessingMode-collect"
                );

            private static readonly ImmutableArray<(string option, string vstestEquivalent)> s_specificOptionCombinations
                = ImmutableArray.Create(
                    // Blame combinations
                    (@"--blame --blame-crash-dump-type full --blame-crash-collect-always", @"--blame:CollectDump;CollectAlways=true;DumpType=full"),
                    (@"--blame-hang-dump-type full", @"--blame:CollectHangDump;DumpType=full"),
                    (@"--blame-hang-timeout 10min", @"--blame:CollectHangDump;TestTimeout=10min"),
                    (@"--blame --blame-hang-dump-type full --blame-hang-timeout 10min", @"--blame:CollectHangDump;DumpType=full;TestTimeout=10min"),
                    (@"--blame --blame-hang-dump-type full --blame-hang-timeout 10min --blame-crash-dump-type mini --blame-crash-collect-always", @"--blame:CollectDump;CollectAlways=true;DumpType=mini;CollectHangDump;DumpType=full;TestTimeout=10min"),
                    // using the legacy --blame syntax when we provide the parameter that are already in vstest.console format still work
                    (@"--blame CollectDump;DumpType=full", @"--blame:CollectDump;DumpType=full"),
                    (@"--blame:CollectDump;DumpType=full", @"--blame:CollectDump;DumpType=full"),
                    // Non-blame combinations
                    (@"-s testsettings -t -f net451 -d log.txt --results-directory c:\temp\", @"--settings:testsettings --listtests --framework:net451 --diag:log.txt --resultsdirectory:c:\temp\"),
                    (@"-s:testsettings -t -f:net451 -d:log.txt --results-directory:c:\temp\", @"--settings:testsettings --listtests --framework:net451 --diag:log.txt --resultsdirectory:c:\temp\"),
                    (@"--settings testsettings -t --test-adapter-path c:\path --framework net451 --diag log.txt --results-directory c:\temp\", @"--settings:testsettings --listtests --testadapterpath:c:\path --framework:net451 --diag:log.txt --resultsdirectory:c:\temp\")
                );

            public static IEnumerable<object[] /* input, expectedString */> GetArguments()
            {
                yield return new[] { @"-h", "--help" };

                // Returns the various combination of path and options
                foreach ((string option, string vstestEquivalent) in s_supportedOptions)
                {
                    foreach (string pathKind in s_supportedPathKind)
                    {
                        string pathKindPrefix = pathKind + " ";
                        string pathKindSuffix = " " + pathKind;
                        yield return new[] { pathKindPrefix + option, pathKindPrefix + vstestEquivalent };
                        yield return new[] { option + pathKindSuffix, vstestEquivalent + pathKindSuffix };

                        // It's also possible to call the option with a colon as separator rather than with space
                        // e.g., "--diag:log.txt" instead of "--diag log.txt"
                        string[] optionAndArg = option.Split(' ');
                        if (optionAndArg.Length == 2)
                        {
                            var optionWithColon = optionAndArg[0] + ":" + optionAndArg[1];
                            yield return new[] { pathKindPrefix + optionWithColon, pathKindPrefix + vstestEquivalent };
                            yield return new[] { optionWithColon + pathKindSuffix, vstestEquivalent + pathKindSuffix };
                        }
                    }
                }

                // Returns specific combinations to test
                foreach ((string option, string vstestEquivalent) in s_specificOptionCombinations)
                {
                    foreach (string pathKind in s_supportedPathKind)
                    {
                        string pathKindPrefix = pathKind + " ";
                        string pathKindSuffix = " " + pathKind;
                        yield return new[] { pathKindPrefix + option, pathKindPrefix + vstestEquivalent };
                        yield return new[] { option + pathKindSuffix, vstestEquivalent + pathKindSuffix };
                    }
                }
            }

            public static IEnumerable<object[] /* input, expectedString */> GetVerbosityArguments()
            {
                foreach ((string levelShort, string levelLong) in s_verbosityLevelMapping)
                {
                    foreach (string pathKind in s_supportedPathKind)
                    {
                        string pathKindPrefix = pathKind + " ";
                        string pathKindSuffix = " " + pathKind;
                        string vstestEquivalent = $"--logger:console;verbosity={levelLong}";

                        foreach (string argument in new[] { "-v", "--verbosity" })
                        {
                            foreach (string separator in new[] { " ", ":" })
                            {
                                yield return new[] { pathKindPrefix + argument + separator + levelShort, pathKindPrefix + vstestEquivalent };
                                yield return new[] { pathKindPrefix + argument + separator + levelLong, pathKindPrefix + vstestEquivalent };
                                yield return new[] { argument + separator + levelShort + pathKindSuffix, vstestEquivalent + pathKindSuffix };
                                yield return new[] { argument + separator + levelLong + pathKindSuffix, vstestEquivalent + pathKindSuffix };
                            }
                        }
                    }
                }
            }

            public static IEnumerable<object[] /* input, expectedString, expectedIgnoredString */> GetIgnoredArguments()
            {
<<<<<<< HEAD
                // Returns the various combination of path and options
                foreach (string ignoredOption in s_ignoredOptions)
                {
                    foreach (string pathKind in s_supportedPathKind)
                    {
                        string pathKindPrefix = pathKind + " ";
                        string pathKindSuffix = " " + pathKind;
                        yield return new[] { pathKindPrefix + ignoredOption, pathKind, ignoredOption };
                        yield return new[] { ignoredOption + pathKindSuffix, pathKind, ignoredOption };

                        // It's also possible to call the option with a colon as separator rather than with space
                        // e.g., "--diag:log.txt" instead of "--diag log.txt"
                        string[] optionAndArg = ignoredOption.Split(' ');
                        if (optionAndArg.Length == 2)
                        {
                            var optionWithColon = optionAndArg[0] + ":" + optionAndArg[1];
                            yield return new[] { pathKindPrefix + optionWithColon, pathKind, optionWithColon };
                            yield return new[] { optionWithColon + pathKindSuffix, pathKind, optionWithColon };
                        }
                    }
=======
                new object[] { "sometest.dll -c Debug", "sometest.dll", "-c Debug" },
                new object[] { "sometest.dll --configuration Debug", "sometest.dll", "--configuration Debug" },
                new object[] { $"sometest.dll --runtime {ToolsetInfo.LatestWinRuntimeIdentifier}-x64", "sometest.dll", $"--runtime {ToolsetInfo.LatestWinRuntimeIdentifier}-x64" },
                new object[] { "sometest.dll -o c:\temp2", "sometest.dll", "-o c:\temp2" },
                new object[] { "sometest.dll --output c:\temp2", "sometest.dll", "--output c:\temp2" },
                new object[] { "sometest.dll --interactive", "sometest.dll", "--interactive" },
                new object[] { "sometest.dll --no-build", "sometest.dll", "--no-build" },
                new object[] { "sometest.dll --no-restore", "sometest.dll", "--no-restore" },

                new object[] {
                    $@"sometest.dll -s testsettings -t -a c:\path -f net451 -d log.txt --configuration Debug --output C:\foo --runtime {ToolsetInfo.LatestWinRuntimeIdentifier}-x64 --results-directory c:\temp\ --no-build --no-restore --interactive",
                    @"sometest.dll --settings:testsettings --listtests --testadapterpath:c:\path --framework:net451 --diag:log.txt --resultsdirectory:c:\temp\",
                    $@"--configuration Debug --output C:\foo --runtime {ToolsetInfo.LatestWinRuntimeIdentifier}-x64 --no-build --no-restore --interactive"
                },
                new object[] {
                    $@"sometest.dll --settings testsettings --list-tests -a c:\path -f net451 --diag log.txt --collect coverage --blame --configuration Debug --output C:\foo --runtime {ToolsetInfo.LatestWinRuntimeIdentifier}-x64 --results-directory c:\temp\ --no-build --no-restore --interactive",
                    @"sometest.dll --settings:testsettings --listtests --testadapterpath:c:\path --framework:net451 --diag:log.txt --collect:coverage --blame --resultsdirectory:c:\temp\",
                    $@"--configuration Debug --output C:\foo --runtime {ToolsetInfo.LatestWinRuntimeIdentifier}-x64 --no-build --no-restore --interactive"
>>>>>>> 8257f118
                }

                // Returns a combination of args and ignored args
                foreach ((string combinationOption, string vstestEquivalent) in s_specificOptionCombinations)
                {
                    foreach (string pathKind in s_supportedPathKind)
                    {
                        string pathKindPrefix = pathKind + " ";
                        string pathKindSuffix = " " + pathKind;
                        string ignoredOptions = string.Join(" ", s_ignoredOptions);

                        yield return new[] { pathKindPrefix + ignoredOptions + " " + combinationOption, pathKindPrefix + vstestEquivalent, ignoredOptions };
                        yield return new[] { pathKindPrefix + combinationOption + " " + ignoredOptions, pathKindPrefix + vstestEquivalent, ignoredOptions };

                        yield return new[] { ignoredOptions + " " + combinationOption + pathKindSuffix, vstestEquivalent + pathKindSuffix, ignoredOptions };
                        yield return new[] { combinationOption + " " + ignoredOptions + pathKindSuffix, vstestEquivalent + pathKindSuffix, ignoredOptions };

                        yield return new[] { ignoredOptions + " " + pathKindPrefix + combinationOption, pathKindPrefix + vstestEquivalent, ignoredOptions };
                        yield return new[] { combinationOption + " " + pathKindPrefix + ignoredOptions, pathKindPrefix + vstestEquivalent, ignoredOptions };
                    }
                }
            }
        }
    }
}<|MERGE_RESOLUTION|>--- conflicted
+++ resolved
@@ -123,8 +123,8 @@
                 = ImmutableArray.Create(
                     "-c Debug",
                     "--configuration Debug",
-                    "-r win10-x64",
-                    "--runtime win10-x64",
+                    $"-r {ToolsetInfo.LatestWinRuntimeIdentifier}-x64",
+                    $"--runtime {ToolsetInfo.LatestWinRuntimeIdentifier}-x64",
                     @"-o c:\temp2",
                     @"--output c:\temp2",
                     "--no-build",
@@ -216,7 +216,6 @@
 
             public static IEnumerable<object[] /* input, expectedString, expectedIgnoredString */> GetIgnoredArguments()
             {
-<<<<<<< HEAD
                 // Returns the various combination of path and options
                 foreach (string ignoredOption in s_ignoredOptions)
                 {
@@ -237,26 +236,6 @@
                             yield return new[] { optionWithColon + pathKindSuffix, pathKind, optionWithColon };
                         }
                     }
-=======
-                new object[] { "sometest.dll -c Debug", "sometest.dll", "-c Debug" },
-                new object[] { "sometest.dll --configuration Debug", "sometest.dll", "--configuration Debug" },
-                new object[] { $"sometest.dll --runtime {ToolsetInfo.LatestWinRuntimeIdentifier}-x64", "sometest.dll", $"--runtime {ToolsetInfo.LatestWinRuntimeIdentifier}-x64" },
-                new object[] { "sometest.dll -o c:\temp2", "sometest.dll", "-o c:\temp2" },
-                new object[] { "sometest.dll --output c:\temp2", "sometest.dll", "--output c:\temp2" },
-                new object[] { "sometest.dll --interactive", "sometest.dll", "--interactive" },
-                new object[] { "sometest.dll --no-build", "sometest.dll", "--no-build" },
-                new object[] { "sometest.dll --no-restore", "sometest.dll", "--no-restore" },
-
-                new object[] {
-                    $@"sometest.dll -s testsettings -t -a c:\path -f net451 -d log.txt --configuration Debug --output C:\foo --runtime {ToolsetInfo.LatestWinRuntimeIdentifier}-x64 --results-directory c:\temp\ --no-build --no-restore --interactive",
-                    @"sometest.dll --settings:testsettings --listtests --testadapterpath:c:\path --framework:net451 --diag:log.txt --resultsdirectory:c:\temp\",
-                    $@"--configuration Debug --output C:\foo --runtime {ToolsetInfo.LatestWinRuntimeIdentifier}-x64 --no-build --no-restore --interactive"
-                },
-                new object[] {
-                    $@"sometest.dll --settings testsettings --list-tests -a c:\path -f net451 --diag log.txt --collect coverage --blame --configuration Debug --output C:\foo --runtime {ToolsetInfo.LatestWinRuntimeIdentifier}-x64 --results-directory c:\temp\ --no-build --no-restore --interactive",
-                    @"sometest.dll --settings:testsettings --listtests --testadapterpath:c:\path --framework:net451 --diag:log.txt --collect:coverage --blame --resultsdirectory:c:\temp\",
-                    $@"--configuration Debug --output C:\foo --runtime {ToolsetInfo.LatestWinRuntimeIdentifier}-x64 --no-build --no-restore --interactive"
->>>>>>> 8257f118
                 }
 
                 // Returns a combination of args and ignored args
