--- conflicted
+++ resolved
@@ -9,21 +9,15 @@
     <!--  Begin: Package sources from dotnet-msbuild -->
     <add key="darc-pub-dotnet-msbuild-39993bd" value="https://pkgs.dev.azure.com/dnceng/public/_packaging/darc-pub-dotnet-msbuild-39993bd9/nuget/v3/index.json" />
     <!--  End: Package sources from dotnet-msbuild -->
-    <!--  Begin: Package sources from dotnet-roslyn-analyzers -->
-    <add key="darc-pub-dotnet-roslyn-analyzers-77b2593" value="https://pkgs.dev.azure.com/dnceng/public/_packaging/darc-pub-dotnet-roslyn-analyzers-77b25935/nuget/v3/index.json" />
-    <!--  End: Package sources from dotnet-roslyn-analyzers -->
-<<<<<<< HEAD
     <!--  Begin: Package sources from dotnet-runtime -->
     <add key="darc-int-dotnet-runtime-0260401" value="https://pkgs.dev.azure.com/dnceng/_packaging/darc-int-dotnet-runtime-0260401c/nuget/v3/index.json" />
     <!--  End: Package sources from dotnet-runtime -->
+    <!--  Begin: Package sources from dotnet-templating -->
+    <add key="darc-pub-dotnet-templating-568c09b" value="https://pkgs.dev.azure.com/dnceng/public/_packaging/darc-pub-dotnet-templating-568c09b9/nuget/v3/index.json" />
+    <!--  End: Package sources from dotnet-templating -->
     <!--  Begin: Package sources from dotnet-windowsdesktop -->
     <add key="darc-int-dotnet-windowsdesktop-3fef65d" value="https://pkgs.dev.azure.com/dnceng/_packaging/darc-int-dotnet-windowsdesktop-3fef65d2/nuget/v3/index.json" />
     <!--  End: Package sources from dotnet-windowsdesktop -->
-=======
-    <!--  Begin: Package sources from dotnet-templating -->
-    <add key="darc-pub-dotnet-templating-568c09b" value="https://pkgs.dev.azure.com/dnceng/public/_packaging/darc-pub-dotnet-templating-568c09b9/nuget/v3/index.json" />
-    <!--  End: Package sources from dotnet-templating -->
->>>>>>> ad59066d
     <!--End: Package sources managed by Dependency Flow automation. Do not edit the sources above.-->
     <add key="dotnet5" value="https://pkgs.dev.azure.com/dnceng/public/_packaging/dotnet5/nuget/v3/index.json" />
     <add key="dotnet5-transport" value="https://pkgs.dev.azure.com/dnceng/public/_packaging/dotnet5-transport/nuget/v3/index.json" />
@@ -35,10 +29,6 @@
     <add key="dotnet-core" value="https://dotnetfeed.blob.core.windows.net/dotnet-core/index.json" />
   </packageSources>
   <disabledPackageSources>
-    <add key="darc-int-dotnet-runtime-728fdef" value="true" />
-    <add key="darc-int-dotnet-aspnetcore-75759a8" value="true" />
-    <add key="darc-int-dotnet-aspnetcore-489d2cc" value="true" />
-    <add key="darc-int-dotnet-aspnetcore-4cf2feb" value="true" />
     <add key="darc-int-dotnet-windowsdesktop-3fef65d" value="true" />
     <add key="darc-int-dotnet-runtime-0260401" value="true" />
     <!--  Begin: Package sources from dotnet-aspnetcore -->
