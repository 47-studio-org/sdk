--- conflicted
+++ resolved
@@ -118,14 +118,10 @@
     </Target>
 
     <Target Name="SetupNuGetPackagesArchiveInputsOutputs"
-<<<<<<< HEAD
-            DependsOnTargets="Prepare;SetupStage;SetupAzureBlobInformation">
+            DependsOnTargets="Prepare;SetupAzureBlobInformation">
       <GenerateNuGetPackagesArchiveVersion ToolPath="$(Stage2Directory)">
         <Output TaskParameter="Version" PropertyName="NuGetPackagesArchiveVersion"/>
       </GenerateNuGetPackagesArchiveVersion>
-=======
-            DependsOnTargets="Prepare;SetupAzureBlobInformation">
->>>>>>> a9e73405
       <PropertyGroup>
         <NugetPackagesArchiveName>nuGetPackagesArchive.$(NuGetPackagesArchiveVersion).lzma</NugetPackagesArchiveName>
         <NuGetPackagesArchiveProject>$(IntermediateDirectory)/NuGetPackagesArchiveProject</NuGetPackagesArchiveProject>
