--- conflicted
+++ resolved
@@ -11,13 +11,6 @@
 -->
 <Project ToolsVersion="14.0" xmlns="http://schemas.microsoft.com/developer/msbuild/2003">
   <PropertyGroup>
-<<<<<<< HEAD
-    <EnableNETAnalyzers Condition="'$(EnableNETAnalyzers)' == '' And 
-                                   '$(TargetFrameworkIdentifier)' == '.NETCoreApp' And
-                                   $([MSBuild]::VersionGreaterThanOrEquals($(_TargetFrameworkVersionWithoutV), '5.0'))">true</EnableNETAnalyzers>
-    <EnableNETAnalyzers Condition="'$(EnableNETAnalyzers)' == ''">false</EnableNETAnalyzers>
-  </PropertyGroup>
-=======
 
     <!-- Analysis level is a single property that can be used to control both the compiler warning waves
          and enable .NET analyzers. Valid values are 'none', 'latest', 'preview', or a version number  -->
@@ -57,7 +50,6 @@
   </PropertyGroup>
   <Import Project="$(MSBuildThisFileDirectory)..\analyzers\build\Microsoft.CodeAnalysis.NetAnalyzers.props"
           Condition="$(EnableNETAnalyzers)" />
->>>>>>> ae63f81e
   <Import Project="$(MSBuildThisFileDirectory)..\analyzers\build\Microsoft.CodeAnalysis.NetAnalyzers.targets"
           Condition="$(EnableNETAnalyzers)" />
   <ItemGroup Condition="$(EnableNETAnalyzers)">
