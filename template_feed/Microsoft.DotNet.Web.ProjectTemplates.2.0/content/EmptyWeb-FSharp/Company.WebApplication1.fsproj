<Project Sdk="Microsoft.NET.Sdk.Web">

  <PropertyGroup>
    <TargetFramework Condition="'$(TargetFrameworkOverride)' == ''">netcoreapp2.0</TargetFramework>
    <TargetFramework Condition="'$(TargetFrameworkOverride)' != ''">TargetFrameworkOverride</TargetFramework>
    <PreserveCompilationContext>false</PreserveCompilationContext>
  </PropertyGroup>

  <ItemGroup>
    <Compile Include="Startup.fs" />
    <Compile Include="Program.fs" />
  </ItemGroup>

  <ItemGroup>
<<<<<<< HEAD
    <PackageReference Include="Microsoft.AspNetCore.All" Version="2.0.0-preview2-25102" />
=======
    <PackageReference Include="FSharp.Core" Version="4.1.*" />
    <PackageReference Include="FSharp.NET.Sdk" Version="1.0.*" PrivateAssets="All" />
    <PackageReference Include="Microsoft.AspNetCore.All" Version="2.0.0-preview3-25892" />
>>>>>>> 75592160
  </ItemGroup>

</Project><|MERGE_RESOLUTION|>--- conflicted
+++ resolved
@@ -12,13 +12,7 @@
   </ItemGroup>
 
   <ItemGroup>
-<<<<<<< HEAD
     <PackageReference Include="Microsoft.AspNetCore.All" Version="2.0.0-preview2-25102" />
-=======
-    <PackageReference Include="FSharp.Core" Version="4.1.*" />
-    <PackageReference Include="FSharp.NET.Sdk" Version="1.0.*" PrivateAssets="All" />
-    <PackageReference Include="Microsoft.AspNetCore.All" Version="2.0.0-preview3-25892" />
->>>>>>> 75592160
   </ItemGroup>
 
 </Project>