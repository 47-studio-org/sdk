﻿Current configuration:
 
Mount Point Factories                 Type                                                                        Assembly
%TABLE HEADER DELIMITER%
94e92610-cf4c-4f6d-aeb6-9e42dde1899d  Microsoft.TemplateEngine.Edge.Mount.Archive.ZipFileMountPointFactory        Microsoft.TemplateEngine.Edge, Version=<version>, Culture=neutral, PublicKeyToken=<token>
8c19221b-dea3-4250-86fe-2d4e189a11d2  Microsoft.TemplateEngine.Edge.Mount.FileSystem.FileSystemMountPointFactory  Microsoft.TemplateEngine.Edge, Version=<version>, Culture=neutral, PublicKeyToken=<token>


Generators                            Type                                                                             Assembly
%TABLE HEADER DELIMITER%
0c434df7-e2cb-4dee-b216-d7c58c8eb4b3  Microsoft.TemplateEngine.Orchestrator.RunnableProjects.RunnableProjectGenerator  Microsoft.TemplateEngine.Orchestrator.RunnableProjects, Version=<version>, Culture=neutral, PublicKeyToken=<token>


The 'dotnet new' command creates a .NET project based on a template.

Common templates are:
<<<<<<< HEAD
Template Name      Short Name  Language    Tags                  
%TABLE HEADER DELIMITER%
Blazor Web App     blazor      [C#]        Web/Blazor/WebAssembly
Class Library      classlib    [C#],F#,VB  Common/Library        
Console App        console     [C#],F#,VB  Common/Console        
=======
Template Name   Short Name  Language    Tags                  
%TABLE HEADER DELIMITER%
Blazor Web App  blazor      [C#]        Web/Blazor/WebAssembly
Class Library   classlib    [C#],F#,VB  Common/Library        
Console App     console     [C#],F#,VB  Common/Console        
>>>>>>> 74b892ac

An example would be:
   dotnet new console

Display template options with:
   dotnet new console -h
Display all installed templates with:
   dotnet new list
Display templates available on NuGet.org with:
   dotnet new search web<|MERGE_RESOLUTION|>--- conflicted
+++ resolved
@@ -14,19 +14,11 @@
 The 'dotnet new' command creates a .NET project based on a template.
 
 Common templates are:
-<<<<<<< HEAD
-Template Name      Short Name  Language    Tags                  
-%TABLE HEADER DELIMITER%
-Blazor Web App     blazor      [C#]        Web/Blazor/WebAssembly
-Class Library      classlib    [C#],F#,VB  Common/Library        
-Console App        console     [C#],F#,VB  Common/Console        
-=======
 Template Name   Short Name  Language    Tags                  
 %TABLE HEADER DELIMITER%
 Blazor Web App  blazor      [C#]        Web/Blazor/WebAssembly
 Class Library   classlib    [C#],F#,VB  Common/Library        
 Console App     console     [C#],F#,VB  Common/Console        
->>>>>>> 74b892ac
 
 An example would be:
    dotnet new console
