// Copyright (c) .NET Foundation and contributors. All rights reserved.
// Licensed under the MIT license. See LICENSE file in the project root for full license information.

using System;
using System.Linq;
using System.IO;
using System.Collections.Generic;
using Microsoft.DotNet.Configurer;
using Microsoft.DotNet.Cli.Telemetry;
using System.CommandLine.Parsing;

namespace Microsoft.DotNet.Cli
{
    public class InternalReportinstallsuccess
    {
        internal const string TelemetrySessionIdEnvironmentVariableName = "DOTNET_CLI_TELEMETRY_SESSIONID";

        public static int Run(ParseResult parseResult)
        {
            var telemetry = new ThreadBlockingTelemetry();
            ProcessInputAndSendTelemetry(parseResult, telemetry);
<<<<<<< HEAD
            telemetry.Dispose();
=======

>>>>>>> 7df270a3
            return 0;
        }

        public static void ProcessInputAndSendTelemetry(string[] args, ITelemetry telemetry)
        {
            var parser = Parser.Instance;
            var result = parser.ParseFrom("dotnet internal-reportinstallsuccess", args);
            ProcessInputAndSendTelemetry(result, telemetry);
        }

        public static void ProcessInputAndSendTelemetry(ParseResult result, ITelemetry telemetry)
        {
            var exeName = Path.GetFileName(result.GetValueForArgument(InternalReportinstallsuccessCommandParser.Argument));

            var filter = new TelemetryFilter(Sha256Hasher.HashWithNormalizedCasing);
            foreach (var e in filter.Filter(new InstallerSuccessReport(exeName)))
            {
                telemetry.TrackEvent(e.EventName, e.Properties, null);
            }
        }

        internal class ThreadBlockingTelemetry : ITelemetry
        {
            private Telemetry.Telemetry telemetry;

            internal ThreadBlockingTelemetry()
            {
                var sessionId =
                Environment.GetEnvironmentVariable(TelemetrySessionIdEnvironmentVariableName);
                telemetry = new Telemetry.Telemetry(new NoOpFirstTimeUseNoticeSentinel(), sessionId, blockThreadInitialization: true);
            }
            public bool Enabled => telemetry.Enabled;

            public void Flush()
            {
            }

            public void Dispose()
            {
                telemetry.Dispose();
            }

            public void TrackEvent(string eventName, IDictionary<string, string> properties, IDictionary<string, double> measurements)
            {
                telemetry.ThreadBlockingTrackEvent(eventName, properties, measurements);
            }
        }
    }

    internal class InstallerSuccessReport
    {
        public string ExeName { get; }

        public InstallerSuccessReport(string exeName)
        {
            ExeName = exeName ?? throw new ArgumentNullException(nameof(exeName));
        }
    }
}<|MERGE_RESOLUTION|>--- conflicted
+++ resolved
@@ -19,11 +19,6 @@
         {
             var telemetry = new ThreadBlockingTelemetry();
             ProcessInputAndSendTelemetry(parseResult, telemetry);
-<<<<<<< HEAD
-            telemetry.Dispose();
-=======
-
->>>>>>> 7df270a3
             return 0;
         }
 
