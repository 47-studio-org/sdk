<?xml version="1.0" encoding="utf-8"?>
<Dependencies>
  <ProductDependencies>
<<<<<<< HEAD
    <Dependency Name="Microsoft.Bcl.AsyncInterfaces" Version="9.0.0-preview.2.24111.9">
      <Uri>https://github.com/dotnet/runtime</Uri>
      <Sha>9699f39112b2aea89a05a74199baf9049db85537</Sha>
    </Dependency>
    <Dependency Name="Microsoft.TemplateEngine.Abstractions" Version="9.0.100-preview.3.24127.5">
=======
    <Dependency Name="Microsoft.TemplateEngine.Abstractions" Version="9.0.100-preview.3.24128.4">
>>>>>>> f74d34ce
      <Uri>https://github.com/dotnet/templating</Uri>
      <Sha>b63ff5ac82544258f7462049f735d691e8af8fd6</Sha>
    </Dependency>
    <Dependency Name="Microsoft.TemplateEngine.Mocks" Version="9.0.100-preview.3.24128.4">
      <Uri>https://github.com/dotnet/templating</Uri>
      <Sha>b63ff5ac82544258f7462049f735d691e8af8fd6</Sha>
    </Dependency>
    <!-- Intermediate is necessary for source build. -->
    <Dependency Name="Microsoft.SourceBuild.Intermediate.templating" Version="9.0.100-preview.3.24128.4">
      <Uri>https://github.com/dotnet/templating</Uri>
      <Sha>b63ff5ac82544258f7462049f735d691e8af8fd6</Sha>
      <SourceBuild RepoName="templating" ManagedOnly="true" />
    </Dependency>
    <Dependency Name="Microsoft.NETCore.App.Ref" Version="9.0.0-preview.3.24129.2">
      <Uri>https://github.com/dotnet/runtime</Uri>
      <Sha>5e603d595e63ddc5cdce9777a40608279abdcc37</Sha>
    </Dependency>
    <Dependency Name="VS.Redist.Common.NetCore.SharedFramework.x64.9.0" Version="9.0.0-preview.3.24129.2">
      <Uri>https://github.com/dotnet/runtime</Uri>
      <Sha>5e603d595e63ddc5cdce9777a40608279abdcc37</Sha>
    </Dependency>
    <Dependency Name="VS.Redist.Common.NetCore.TargetingPack.x64.9.0" Version="9.0.0-preview.3.24129.2">
      <Uri>https://github.com/dotnet/runtime</Uri>
      <Sha>5e603d595e63ddc5cdce9777a40608279abdcc37</Sha>
    </Dependency>
    <Dependency Name="Microsoft.NETCore.App.Runtime.win-x64" Version="9.0.0-preview.3.24129.2">
      <Uri>https://github.com/dotnet/runtime</Uri>
      <Sha>5e603d595e63ddc5cdce9777a40608279abdcc37</Sha>
    </Dependency>
    <Dependency Name="Microsoft.NETCore.App.Host.win-x64" Version="9.0.0-preview.3.24129.2">
      <Uri>https://github.com/dotnet/runtime</Uri>
      <Sha>5e603d595e63ddc5cdce9777a40608279abdcc37</Sha>
    </Dependency>
    <Dependency Name="Microsoft.NETCore.Platforms" Version="9.0.0-preview.3.24129.2">
      <Uri>https://github.com/dotnet/runtime</Uri>
      <Sha>5e603d595e63ddc5cdce9777a40608279abdcc37</Sha>
    </Dependency>
    <Dependency Name="Microsoft.NET.HostModel" Version="9.0.0-preview.3.24129.2">
      <Uri>https://github.com/dotnet/runtime</Uri>
      <Sha>5e603d595e63ddc5cdce9777a40608279abdcc37</Sha>
    </Dependency>
    <Dependency Name="Microsoft.Extensions.DependencyModel" Version="9.0.0-preview.3.24129.2">
      <Uri>https://github.com/dotnet/runtime</Uri>
      <Sha>5e603d595e63ddc5cdce9777a40608279abdcc37</Sha>
    </Dependency>
    <!-- Intermediate is necessary for source build. -->
    <Dependency Name="Microsoft.SourceBuild.Intermediate.runtime.linux-x64" Version="9.0.0-preview.3.24129.2">
      <Uri>https://github.com/dotnet/runtime</Uri>
      <Sha>5e603d595e63ddc5cdce9777a40608279abdcc37</Sha>
      <SourceBuild RepoName="runtime" ManagedOnly="false" />
    </Dependency>
    <Dependency Name="Microsoft.NET.Workload.Emscripten.Current.Manifest-9.0.100.Transport" Version="9.0.0-preview.3.24126.1" CoherentParentDependency="Microsoft.NETCore.App.Runtime.win-x64">
      <Uri>https://github.com/dotnet/emsdk</Uri>
      <Sha>0f3e462442af5fe65271e3185d5b645ad40a6041</Sha>
    </Dependency>
    <!-- Intermediate is necessary for source build. -->
    <Dependency Name="Microsoft.SourceBuild.Intermediate.emsdk" Version="9.0.0-preview.3.24126.1" CoherentParentDependency="Microsoft.NETCore.App.Runtime.win-x64">
      <Uri>https://github.com/dotnet/emsdk</Uri>
      <Sha>0f3e462442af5fe65271e3185d5b645ad40a6041</Sha>
      <SourceBuild RepoName="emsdk" ManagedOnly="true" />
    </Dependency>
    <Dependency Name="Microsoft.Build" Version="17.10.0-preview-24127-03">
      <Uri>https://github.com/dotnet/msbuild</Uri>
      <Sha>6f44380e4fdea6ddf5c11f48efeb25c2bf181e62</Sha>
    </Dependency>
    <Dependency Name="Microsoft.Build.Localization" Version="17.10.0-preview-24127-03">
      <Uri>https://github.com/dotnet/msbuild</Uri>
      <Sha>6f44380e4fdea6ddf5c11f48efeb25c2bf181e62</Sha>
    </Dependency>
    <!-- Intermediate is necessary for source build. -->
    <Dependency Name="Microsoft.SourceBuild.Intermediate.msbuild" Version="17.10.0-preview-24127-03">
      <Uri>https://github.com/dotnet/msbuild</Uri>
      <Sha>6f44380e4fdea6ddf5c11f48efeb25c2bf181e62</Sha>
      <SourceBuild RepoName="msbuild" ManagedOnly="true" />
    </Dependency>
    <Dependency Name="Microsoft.FSharp.Compiler" Version="12.8.300-beta.24127.3">
      <Uri>https://github.com/dotnet/fsharp</Uri>
      <Sha>b57dee7cec971021547a7b8a36a46d7271fea99e</Sha>
    </Dependency>
    <!-- Intermediate is necessary for source build. -->
    <Dependency Name="Microsoft.SourceBuild.Intermediate.fsharp" Version="8.0.300-beta.24127.3">
      <Uri>https://github.com/dotnet/fsharp</Uri>
      <Sha>b57dee7cec971021547a7b8a36a46d7271fea99e</Sha>
      <SourceBuild RepoName="fsharp" ManagedOnly="true" />
    </Dependency>
    <Dependency Name="dotnet-format" Version="9.0.512801">
      <Uri>https://github.com/dotnet/format</Uri>
      <Sha>de0824fccb49f4c23a9a55c6d35b1f1fb23bcfa5</Sha>
    </Dependency>
    <!-- Intermediate is necessary for source build. -->
    <Dependency Name="Microsoft.SourceBuild.Intermediate.format" Version="9.0.512801">
      <Uri>https://github.com/dotnet/format</Uri>
      <Sha>de0824fccb49f4c23a9a55c6d35b1f1fb23bcfa5</Sha>
      <SourceBuild RepoName="format" ManagedOnly="true" />
    </Dependency>
    <Dependency Name="Microsoft.Net.Compilers.Toolset" Version="4.10.0-3.24127.10">
      <Uri>https://github.com/dotnet/roslyn</Uri>
      <Sha>5e6349e1c07c535ec698b00075d8b4f5babfd2b6</Sha>
    </Dependency>
    <!-- Intermediate is necessary for source build. -->
    <Dependency Name="Microsoft.SourceBuild.Intermediate.roslyn" Version="4.10.0-3.24127.10">
      <Uri>https://github.com/dotnet/roslyn</Uri>
      <Sha>5e6349e1c07c535ec698b00075d8b4f5babfd2b6</Sha>
      <SourceBuild RepoName="roslyn" ManagedOnly="true" />
    </Dependency>
    <Dependency Name="Microsoft.CodeAnalysis" Version="4.10.0-3.24127.10">
      <Uri>https://github.com/dotnet/roslyn</Uri>
      <Sha>5e6349e1c07c535ec698b00075d8b4f5babfd2b6</Sha>
    </Dependency>
    <Dependency Name="Microsoft.CodeAnalysis.CSharp" Version="4.10.0-3.24127.10">
      <Uri>https://github.com/dotnet/roslyn</Uri>
      <Sha>5e6349e1c07c535ec698b00075d8b4f5babfd2b6</Sha>
    </Dependency>
    <Dependency Name="Microsoft.CodeAnalysis.CSharp.CodeStyle" Version="4.10.0-3.24127.10">
      <Uri>https://github.com/dotnet/roslyn</Uri>
      <Sha>5e6349e1c07c535ec698b00075d8b4f5babfd2b6</Sha>
    </Dependency>
    <Dependency Name="Microsoft.CodeAnalysis.CSharp.Features" Version="4.10.0-3.24127.10">
      <Uri>https://github.com/dotnet/roslyn</Uri>
      <Sha>5e6349e1c07c535ec698b00075d8b4f5babfd2b6</Sha>
    </Dependency>
    <Dependency Name="Microsoft.CodeAnalysis.CSharp.Workspaces" Version="4.10.0-3.24127.10">
      <Uri>https://github.com/dotnet/roslyn</Uri>
      <Sha>5e6349e1c07c535ec698b00075d8b4f5babfd2b6</Sha>
    </Dependency>
    <Dependency Name="Microsoft.CodeAnalysis.Workspaces.MSBuild" Version="4.10.0-3.24127.10">
      <Uri>https://github.com/dotnet/roslyn</Uri>
      <Sha>5e6349e1c07c535ec698b00075d8b4f5babfd2b6</Sha>
    </Dependency>
    <Dependency Name="Microsoft.AspNetCore.DeveloperCertificates.XPlat" Version="9.0.0-preview.3.24128.1">
      <Uri>https://github.com/dotnet/aspnetcore</Uri>
      <Sha>099bc84939fec64e803ec173dac6aa8ceb46a8cc</Sha>
    </Dependency>
    <Dependency Name="Microsoft.AspNetCore.TestHost" Version="9.0.0-preview.3.24128.1">
      <Uri>https://github.com/dotnet/aspnetcore</Uri>
      <Sha>099bc84939fec64e803ec173dac6aa8ceb46a8cc</Sha>
    </Dependency>
    <Dependency Name="Microsoft.Build.NuGetSdkResolver" Version="6.10.0-preview.2.52">
      <Uri>https://github.com/nuget/nuget.client</Uri>
      <Sha>6009531090c927a8e61da9a0f97bdd5eb6f01a47</Sha>
    </Dependency>
    <Dependency Name="NuGet.Build.Tasks" Version="6.10.0-preview.2.52">
      <Uri>https://github.com/nuget/nuget.client</Uri>
      <Sha>6009531090c927a8e61da9a0f97bdd5eb6f01a47</Sha>
    </Dependency>
    <Dependency Name="NuGet.Build.Tasks.Console" Version="6.10.0-preview.2.52">
      <Uri>https://github.com/nuget/nuget.client</Uri>
      <Sha>6009531090c927a8e61da9a0f97bdd5eb6f01a47</Sha>
    </Dependency>
    <Dependency Name="NuGet.Build.Tasks.Pack" Version="6.10.0-preview.2.52">
      <Uri>https://github.com/nuget/nuget.client</Uri>
      <Sha>6009531090c927a8e61da9a0f97bdd5eb6f01a47</Sha>
    </Dependency>
    <Dependency Name="NuGet.Commands" Version="6.10.0-preview.2.52">
      <Uri>https://github.com/nuget/nuget.client</Uri>
      <Sha>6009531090c927a8e61da9a0f97bdd5eb6f01a47</Sha>
    </Dependency>
    <Dependency Name="NuGet.CommandLine.XPlat" Version="6.10.0-preview.2.52">
      <Uri>https://github.com/nuget/nuget.client</Uri>
      <Sha>6009531090c927a8e61da9a0f97bdd5eb6f01a47</Sha>
    </Dependency>
    <Dependency Name="NuGet.Common" Version="6.10.0-preview.2.52">
      <Uri>https://github.com/nuget/nuget.client</Uri>
      <Sha>6009531090c927a8e61da9a0f97bdd5eb6f01a47</Sha>
    </Dependency>
    <Dependency Name="NuGet.Configuration" Version="6.10.0-preview.2.52">
      <Uri>https://github.com/nuget/nuget.client</Uri>
      <Sha>6009531090c927a8e61da9a0f97bdd5eb6f01a47</Sha>
    </Dependency>
    <Dependency Name="NuGet.Credentials" Version="6.10.0-preview.2.52">
      <Uri>https://github.com/nuget/nuget.client</Uri>
      <Sha>6009531090c927a8e61da9a0f97bdd5eb6f01a47</Sha>
    </Dependency>
    <Dependency Name="NuGet.DependencyResolver.Core" Version="6.10.0-preview.2.52">
      <Uri>https://github.com/nuget/nuget.client</Uri>
      <Sha>6009531090c927a8e61da9a0f97bdd5eb6f01a47</Sha>
    </Dependency>
    <Dependency Name="NuGet.Frameworks" Version="6.10.0-preview.2.52">
      <Uri>https://github.com/nuget/nuget.client</Uri>
      <Sha>6009531090c927a8e61da9a0f97bdd5eb6f01a47</Sha>
    </Dependency>
    <Dependency Name="NuGet.LibraryModel" Version="6.10.0-preview.2.52">
      <Uri>https://github.com/nuget/nuget.client</Uri>
      <Sha>6009531090c927a8e61da9a0f97bdd5eb6f01a47</Sha>
    </Dependency>
    <Dependency Name="NuGet.ProjectModel" Version="6.10.0-preview.2.52">
      <Uri>https://github.com/nuget/nuget.client</Uri>
      <Sha>6009531090c927a8e61da9a0f97bdd5eb6f01a47</Sha>
    </Dependency>
    <Dependency Name="NuGet.Protocol" Version="6.10.0-preview.2.52">
      <Uri>https://github.com/nuget/nuget.client</Uri>
      <Sha>6009531090c927a8e61da9a0f97bdd5eb6f01a47</Sha>
    </Dependency>
    <Dependency Name="NuGet.Packaging" Version="6.10.0-preview.2.52">
      <Uri>https://github.com/nuget/nuget.client</Uri>
      <Sha>6009531090c927a8e61da9a0f97bdd5eb6f01a47</Sha>
    </Dependency>
    <Dependency Name="NuGet.Versioning" Version="6.10.0-preview.2.52">
      <Uri>https://github.com/nuget/nuget.client</Uri>
      <Sha>6009531090c927a8e61da9a0f97bdd5eb6f01a47</Sha>
    </Dependency>
    <Dependency Name="Microsoft.NET.Test.Sdk" Version="17.10.0-preview-24126-02">
      <Uri>https://github.com/microsoft/vstest</Uri>
      <Sha>39c7dd12c7ec24d0552513e84d95476f2077ca33</Sha>
    </Dependency>
    <Dependency Name="Microsoft.TestPlatform.CLI" Version="17.10.0-preview-24126-02">
      <Uri>https://github.com/microsoft/vstest</Uri>
      <Sha>39c7dd12c7ec24d0552513e84d95476f2077ca33</Sha>
    </Dependency>
    <Dependency Name="Microsoft.TestPlatform.Build" Version="17.10.0-preview-24126-02">
      <Uri>https://github.com/microsoft/vstest</Uri>
      <Sha>39c7dd12c7ec24d0552513e84d95476f2077ca33</Sha>
    </Dependency>
    <!-- Intermediate is necessary for source build. -->
    <Dependency Name="Microsoft.SourceBuild.Intermediate.vstest" Version="17.10.0-preview-24126-02">
      <Uri>https://github.com/microsoft/vstest</Uri>
      <Sha>39c7dd12c7ec24d0552513e84d95476f2077ca33</Sha>
      <SourceBuild RepoName="vstest" ManagedOnly="true" />
    </Dependency>
    <Dependency Name="Microsoft.NET.ILLink.Tasks" Version="9.0.0-preview.3.24129.2">
      <Uri>https://github.com/dotnet/runtime</Uri>
      <Sha>5e603d595e63ddc5cdce9777a40608279abdcc37</Sha>
    </Dependency>
    <Dependency Name="System.CodeDom" Version="9.0.0-preview.3.24129.2">
      <Uri>https://github.com/dotnet/runtime</Uri>
      <Sha>5e603d595e63ddc5cdce9777a40608279abdcc37</Sha>
    </Dependency>
    <Dependency Name="System.Security.Cryptography.ProtectedData" Version="9.0.0-preview.3.24129.2">
      <Uri>https://github.com/dotnet/runtime</Uri>
      <Sha>5e603d595e63ddc5cdce9777a40608279abdcc37</Sha>
    </Dependency>
    <Dependency Name="System.Text.Encoding.CodePages" Version="9.0.0-preview.3.24129.2">
      <Uri>https://github.com/dotnet/runtime</Uri>
      <Sha>5e603d595e63ddc5cdce9777a40608279abdcc37</Sha>
    </Dependency>
    <Dependency Name="System.Resources.Extensions" Version="9.0.0-preview.3.24129.2">
      <Uri>https://github.com/dotnet/runtime</Uri>
      <Sha>5e603d595e63ddc5cdce9777a40608279abdcc37</Sha>
    </Dependency>
    <Dependency Name="Microsoft.WindowsDesktop.App.Runtime.win-x64" Version="9.0.0-preview.3.24128.3">
      <Uri>https://github.com/dotnet/windowsdesktop</Uri>
      <Sha>630848705db7a1f585ce4898a7067464cd2738c6</Sha>
      <SourceBuildTarball RepoName="windowsdesktop" ManagedOnly="true" />
    </Dependency>
    <Dependency Name="VS.Redist.Common.WindowsDesktop.SharedFramework.x64.9.0" Version="9.0.0-preview.3.24128.3">
      <Uri>https://github.com/dotnet/windowsdesktop</Uri>
      <Sha>630848705db7a1f585ce4898a7067464cd2738c6</Sha>
    </Dependency>
    <Dependency Name="Microsoft.WindowsDesktop.App.Ref" Version="9.0.0-preview.3.24128.3">
      <Uri>https://github.com/dotnet/windowsdesktop</Uri>
      <Sha>630848705db7a1f585ce4898a7067464cd2738c6</Sha>
    </Dependency>
    <Dependency Name="VS.Redist.Common.WindowsDesktop.TargetingPack.x64.9.0" Version="9.0.0-preview.3.24128.3">
      <Uri>https://github.com/dotnet/windowsdesktop</Uri>
      <Sha>630848705db7a1f585ce4898a7067464cd2738c6</Sha>
    </Dependency>
    <Dependency Name="Microsoft.NET.Sdk.WindowsDesktop" Version="9.0.0-preview.3.24127.2" CoherentParentDependency="Microsoft.WindowsDesktop.App.Ref">
      <Uri>https://github.com/dotnet/wpf</Uri>
      <Sha>d4d3ab8a86a71baed25b9eb076affd9c93bb9298</Sha>
    </Dependency>
    <Dependency Name="System.Drawing.Common" Version="8.0.0">
      <Uri>https://github.com/dotnet/winforms</Uri>
      <Sha>e4ede9b8979b9d2b1b1d4383f30a791414f0625b</Sha>
    </Dependency>
    <Dependency Name="Microsoft.AspNetCore.App.Ref" Version="9.0.0-preview.3.24128.1">
      <Uri>https://github.com/dotnet/aspnetcore</Uri>
      <Sha>099bc84939fec64e803ec173dac6aa8ceb46a8cc</Sha>
    </Dependency>
    <Dependency Name="Microsoft.AspNetCore.App.Ref.Internal" Version="9.0.0-preview.3.24128.1">
      <Uri>https://github.com/dotnet/aspnetcore</Uri>
      <Sha>099bc84939fec64e803ec173dac6aa8ceb46a8cc</Sha>
    </Dependency>
    <Dependency Name="Microsoft.AspNetCore.App.Runtime.win-x64" Version="9.0.0-preview.3.24128.1">
      <Uri>https://github.com/dotnet/aspnetcore</Uri>
      <Sha>099bc84939fec64e803ec173dac6aa8ceb46a8cc</Sha>
    </Dependency>
    <Dependency Name="VS.Redist.Common.AspNetCore.SharedFramework.x64.9.0" Version="9.0.0-preview.3.24128.1">
      <Uri>https://github.com/dotnet/aspnetcore</Uri>
      <Sha>099bc84939fec64e803ec173dac6aa8ceb46a8cc</Sha>
    </Dependency>
    <Dependency Name="dotnet-dev-certs" Version="9.0.0-preview.3.24128.1">
      <Uri>https://github.com/dotnet/aspnetcore</Uri>
      <Sha>099bc84939fec64e803ec173dac6aa8ceb46a8cc</Sha>
    </Dependency>
    <Dependency Name="dotnet-user-jwts" Version="9.0.0-preview.3.24128.1">
      <Uri>https://github.com/dotnet/aspnetcore</Uri>
      <Sha>099bc84939fec64e803ec173dac6aa8ceb46a8cc</Sha>
    </Dependency>
    <Dependency Name="dotnet-user-secrets" Version="9.0.0-preview.3.24128.1">
      <Uri>https://github.com/dotnet/aspnetcore</Uri>
      <Sha>099bc84939fec64e803ec173dac6aa8ceb46a8cc</Sha>
    </Dependency>
    <Dependency Name="Microsoft.AspNetCore.Analyzers" Version="9.0.0-preview.3.24128.1">
      <Uri>https://github.com/dotnet/aspnetcore</Uri>
      <Sha>099bc84939fec64e803ec173dac6aa8ceb46a8cc</Sha>
    </Dependency>
    <Dependency Name="Microsoft.AspNetCore.Components.SdkAnalyzers" Version="9.0.0-preview.3.24128.1">
      <Uri>https://github.com/dotnet/aspnetcore</Uri>
      <Sha>099bc84939fec64e803ec173dac6aa8ceb46a8cc</Sha>
    </Dependency>
    <Dependency Name="Microsoft.AspNetCore.Mvc.Analyzers" Version="9.0.0-preview.3.24128.1">
      <Uri>https://github.com/dotnet/aspnetcore</Uri>
      <Sha>099bc84939fec64e803ec173dac6aa8ceb46a8cc</Sha>
    </Dependency>
    <Dependency Name="Microsoft.AspNetCore.Mvc.Api.Analyzers" Version="9.0.0-preview.3.24128.1">
      <Uri>https://github.com/dotnet/aspnetcore</Uri>
      <Sha>099bc84939fec64e803ec173dac6aa8ceb46a8cc</Sha>
    </Dependency>
    <!-- Intermediate is necessary for source build. -->
    <Dependency Name="Microsoft.SourceBuild.Intermediate.aspnetcore" Version="9.0.0-preview.3.24128.1">
      <Uri>https://github.com/dotnet/aspnetcore</Uri>
      <Sha>099bc84939fec64e803ec173dac6aa8ceb46a8cc</Sha>
      <SourceBuild RepoName="aspnetcore" ManagedOnly="true" />
    </Dependency>
    <Dependency Name="Microsoft.CodeAnalysis.Razor.Tooling.Internal" Version="7.0.0-preview.24128.3">
      <Uri>https://github.com/dotnet/razor</Uri>
      <Sha>dd6010b970ff5da905f74f28808024de93269648</Sha>
    </Dependency>
    <Dependency Name="Microsoft.AspNetCore.Mvc.Razor.Extensions.Tooling.Internal" Version="7.0.0-preview.24128.3">
      <Uri>https://github.com/dotnet/razor</Uri>
      <Sha>dd6010b970ff5da905f74f28808024de93269648</Sha>
    </Dependency>
    <Dependency Name="Microsoft.NET.Sdk.Razor.SourceGenerators.Transport" Version="7.0.0-preview.24128.3">
      <Uri>https://github.com/dotnet/razor</Uri>
      <Sha>dd6010b970ff5da905f74f28808024de93269648</Sha>
    </Dependency>
    <!-- Intermediate is necessary for source build. -->
    <Dependency Name="Microsoft.SourceBuild.Intermediate.razor" Version="7.0.0-preview.24128.3">
      <Uri>https://github.com/dotnet/razor</Uri>
      <Sha>dd6010b970ff5da905f74f28808024de93269648</Sha>
      <SourceBuild RepoName="razor" ManagedOnly="true" />
    </Dependency>
    <Dependency Name="Microsoft.Extensions.FileProviders.Embedded" Version="9.0.0-preview.3.24128.1">
      <Uri>https://github.com/dotnet/aspnetcore</Uri>
      <Sha>099bc84939fec64e803ec173dac6aa8ceb46a8cc</Sha>
    </Dependency>
    <Dependency Name="Microsoft.AspNetCore.Authorization" Version="9.0.0-preview.3.24128.1">
      <Uri>https://github.com/dotnet/aspnetcore</Uri>
      <Sha>099bc84939fec64e803ec173dac6aa8ceb46a8cc</Sha>
    </Dependency>
    <Dependency Name="Microsoft.AspNetCore.Components.Web" Version="9.0.0-preview.3.24128.1">
      <Uri>https://github.com/dotnet/aspnetcore</Uri>
      <Sha>099bc84939fec64e803ec173dac6aa8ceb46a8cc</Sha>
    </Dependency>
    <Dependency Name="Microsoft.JSInterop" Version="9.0.0-preview.3.24128.1">
      <Uri>https://github.com/dotnet/aspnetcore</Uri>
      <Sha>099bc84939fec64e803ec173dac6aa8ceb46a8cc</Sha>
    </Dependency>
    <Dependency Name="Microsoft.Web.Xdt" Version="9.0.0-preview.24126.1">
      <Uri>https://github.com/dotnet/xdt</Uri>
      <Sha>9f7ab07fc4914f76048d54d79afaee3bf89d7ede</Sha>
    </Dependency>
    <!-- Intermediate is necessary for source build. -->
    <Dependency Name="Microsoft.SourceBuild.Intermediate.xdt" Version="9.0.0-preview.24126.1">
      <Uri>https://github.com/dotnet/xdt</Uri>
      <Sha>9f7ab07fc4914f76048d54d79afaee3bf89d7ede</Sha>
      <SourceBuild RepoName="xdt" ManagedOnly="true" />
    </Dependency>
    <Dependency Name="Microsoft.CodeAnalysis.NetAnalyzers" Version="9.0.0-preview.24128.1">
      <Uri>https://github.com/dotnet/roslyn-analyzers</Uri>
      <Sha>0e9cb2a3c38706574f2d02fd70ce1e66c7dd4c5f</Sha>
    </Dependency>
    <Dependency Name="Microsoft.CodeAnalysis.PublicApiAnalyzers" Version="3.11.0-beta1.24128.1">
      <Uri>https://github.com/dotnet/roslyn-analyzers</Uri>
      <Sha>0e9cb2a3c38706574f2d02fd70ce1e66c7dd4c5f</Sha>
    </Dependency>
    <!-- Intermediate is necessary for source build. -->
    <Dependency Name="Microsoft.SourceBuild.Intermediate.roslyn-analyzers" Version="3.11.0-beta1.24128.1">
      <Uri>https://github.com/dotnet/roslyn-analyzers</Uri>
      <Sha>0e9cb2a3c38706574f2d02fd70ce1e66c7dd4c5f</Sha>
      <SourceBuild RepoName="roslyn-analyzers" ManagedOnly="true" />
    </Dependency>
    <Dependency Name="System.CommandLine" Version="2.0.0-beta4.24126.1">
      <Uri>https://github.com/dotnet/command-line-api</Uri>
      <Sha>5ea97af07263ea3ef68a18557c8aa3f7e3200bda</Sha>
    </Dependency>
    <Dependency Name="System.CommandLine.Rendering" Version="0.4.0-alpha.24112.1">
      <Uri>https://github.com/dotnet/command-line-api</Uri>
      <Sha>e9ac4ff4293cf853f3d07eb9e747aef27f5be965</Sha>
    </Dependency>
    <!-- Microsoft.CodeAnalysis.Workspaces.MSBuild transitively references M.Bcl.AsyncInterfaces.
         Adding an explicit dependency to make sure the latest version is used instead of the SBRP
         one under source build. -->
    <!-- Necessary for source-build. This allows the live version of the package to be used by source-build. -->
    <Dependency Name="Microsoft.Build.Tasks.Core" Version="17.7.2">
      <Uri>https://github.com/dotnet/msbuild</Uri>
      <Sha>d6990bcfaf520c0d215a194fad0617f7efad68b4</Sha>
    </Dependency>
    <!-- Necessary for source-build. This allows the live version of the package to be used by source-build. -->
    <Dependency Name="Microsoft.Build" Version="17.7.2">
      <Uri>https://github.com/dotnet/msbuild</Uri>
      <Sha>d6990bcfaf520c0d215a194fad0617f7efad68b4</Sha>
    </Dependency>
    <Dependency Name="Microsoft.Build.Framework" Version="17.7.2">
      <Uri>https://github.com/dotnet/msbuild</Uri>
      <Sha>d6990bcfaf520c0d215a194fad0617f7efad68b4</Sha>
    </Dependency>
    <Dependency Name="Microsoft.Build.Tasks.Core" Version="17.7.2">
      <Uri>https://github.com/dotnet/msbuild</Uri>
      <Sha>d6990bcfaf520c0d215a194fad0617f7efad68b4</Sha>
    </Dependency>
    <Dependency Name="Microsoft.Build.Utilities.Core" Version="17.7.2">
      <Uri>https://github.com/dotnet/msbuild</Uri>
      <Sha>d6990bcfaf520c0d215a194fad0617f7efad68b4</Sha>
    </Dependency>
    <Dependency Name="Microsoft.NET.StringTools" Version="17.7.2">
      <Uri>https://github.com/dotnet/msbuild</Uri>
      <Sha>d6990bcfaf520c0d215a194fad0617f7efad68b4</Sha>
    </Dependency>
    <Dependency Name="Microsoft.CodeAnalysis" Version="4.10.0-2.24114.1">
      <Uri>https://github.com/dotnet/roslyn</Uri>
      <Sha>744a0ae8691c5c463f63e9936b7d56592c0ed57c</Sha>
    </Dependency>
    <!-- Intermediate is necessary for source build. -->
    <Dependency Name="Microsoft.DiaSymReader" Version="2.0.0">
      <Uri>https://github.com/dotnet/symreader</Uri>
      <Sha>27e584661980ee6d82c419a2a471ae505b7d122e</Sha>
    </Dependency>
    <Dependency Name="Microsoft.Extensions.Logging" Version="9.0.0-preview.2.24111.9">
      <Uri>https://github.com/dotnet/runtime</Uri>
      <Sha>9699f39112b2aea89a05a74199baf9049db85537</Sha>
    </Dependency>
    <Dependency Name="Microsoft.Extensions.FileSystemGlobbing" Version="9.0.0-preview.2.24111.9">
      <Uri>https://github.com/dotnet/runtime</Uri>
      <Sha>9699f39112b2aea89a05a74199baf9049db85537</Sha>
    </Dependency>
    <!-- Intermediate is necessary for source build. -->
    <Dependency Name="Microsoft.SourceBuild.Intermediate.command-line-api" Version="0.1.512601">
      <Uri>https://github.com/dotnet/command-line-api</Uri>
      <Sha>5ea97af07263ea3ef68a18557c8aa3f7e3200bda</Sha>
      <SourceBuild RepoName="command-line-api" ManagedOnly="true" />
    </Dependency>
    <!-- Intermediate is necessary for source build. -->
    <Dependency Name="Microsoft.SourceBuild.Intermediate.source-build-externals" Version="9.0.0-alpha.1.24127.2">
      <Uri>https://github.com/dotnet/source-build-externals</Uri>
      <Sha>88f13afba58a6c455039d71bbdd2cff3d847b236</Sha>
      <SourceBuild RepoName="source-build-externals" ManagedOnly="true" />
    </Dependency>
    <!-- Intermediate is necessary for source build. -->
    <Dependency Name="Microsoft.SourceBuild.Intermediate.source-build-reference-packages" Version="9.0.0-alpha.1.24127.3">
      <Uri>https://github.com/dotnet/source-build-reference-packages</Uri>
      <Sha>d1c092f24a18f5ed76631fc6c865f706aca5d90f</Sha>
      <SourceBuild RepoName="source-build-reference-packages" ManagedOnly="true" />
    </Dependency>
    <Dependency Name="Microsoft.Deployment.DotNet.Releases" Version="2.0.0-preview.1.24113.2">
      <Uri>https://github.com/dotnet/deployment-tools</Uri>
      <Sha>822ff266c5f999ab9ceb6928df59d79285ea4a4f</Sha>
    </Dependency>
    <Dependency Name="Microsoft.Build.Tasks.Git" Version="9.0.0-beta.24127.2">
      <Uri>https://github.com/dotnet/sourcelink</Uri>
      <Sha>cea771d415d4d67149296495161b210dd7348be1</Sha>
    </Dependency>
    <Dependency Name="Microsoft.SourceLink.Common" Version="9.0.0-beta.24127.2">
      <Uri>https://github.com/dotnet/sourcelink</Uri>
      <Sha>cea771d415d4d67149296495161b210dd7348be1</Sha>
    </Dependency>
    <Dependency Name="Microsoft.SourceLink.AzureRepos.Git" Version="9.0.0-beta.24127.2">
      <Uri>https://github.com/dotnet/sourcelink</Uri>
      <Sha>cea771d415d4d67149296495161b210dd7348be1</Sha>
    </Dependency>
    <Dependency Name="Microsoft.SourceLink.GitHub" Version="9.0.0-beta.24127.2">
      <Uri>https://github.com/dotnet/sourcelink</Uri>
      <Sha>cea771d415d4d67149296495161b210dd7348be1</Sha>
    </Dependency>
    <Dependency Name="Microsoft.SourceLink.GitLab" Version="9.0.0-beta.24127.2">
      <Uri>https://github.com/dotnet/sourcelink</Uri>
      <Sha>cea771d415d4d67149296495161b210dd7348be1</Sha>
    </Dependency>
    <Dependency Name="Microsoft.SourceLink.Bitbucket.Git" Version="9.0.0-beta.24127.2">
      <Uri>https://github.com/dotnet/sourcelink</Uri>
      <Sha>cea771d415d4d67149296495161b210dd7348be1</Sha>
    </Dependency>
    <!-- Intermediate is necessary for source build. -->
    <Dependency Name="Microsoft.SourceBuild.Intermediate.sourcelink" Version="9.0.0-beta.24127.2">
      <Uri>https://github.com/dotnet/sourcelink</Uri>
      <Sha>cea771d415d4d67149296495161b210dd7348be1</Sha>
      <SourceBuild RepoName="sourcelink" ManagedOnly="true" />
    </Dependency>
    <!-- Intermediate is necessary for source build. -->
    <Dependency Name="Microsoft.SourceBuild.Intermediate.deployment-tools" Version="9.0.0-preview.1.24113.2">
      <Uri>https://github.com/dotnet/deployment-tools</Uri>
      <Sha>822ff266c5f999ab9ceb6928df59d79285ea4a4f</Sha>
      <SourceBuild RepoName="deployment-tools" ManagedOnly="true" />
    </Dependency>
    <!-- Intermediate is necessary for source build. -->
    <Dependency Name="Microsoft.SourceBuild.Intermediate.symreader" Version="2.0.0-beta-23228-03">
      <Uri>https://github.com/dotnet/symreader</Uri>
      <Sha>27e584661980ee6d82c419a2a471ae505b7d122e</Sha>
      <SourceBuild RepoName="symreader" ManagedOnly="true" />
    </Dependency>
    <!-- Dependency required for flowing correct package version in source-build, using PVP flow. -->
    <Dependency Name="Microsoft.Extensions.Logging" Version="9.0.0-preview.3.24129.2">
      <Uri>https://github.com/dotnet/runtime</Uri>
      <Sha>5e603d595e63ddc5cdce9777a40608279abdcc37</Sha>
    </Dependency>
    <!-- Dependency required for flowing correct package version in source-build, using PVP flow. -->
    <Dependency Name="Microsoft.Extensions.Logging.Abstractions" Version="9.0.0-preview.3.24129.2">
      <Uri>https://github.com/dotnet/runtime</Uri>
      <Sha>5e603d595e63ddc5cdce9777a40608279abdcc37</Sha>
    </Dependency>
    <!-- Dependency required for flowing correct package version in source-build, using PVP flow. -->
    <Dependency Name="Microsoft.Extensions.Logging.Console" Version="9.0.0-preview.3.24129.2">
      <Uri>https://github.com/dotnet/runtime</Uri>
      <Sha>5e603d595e63ddc5cdce9777a40608279abdcc37</Sha>
    </Dependency>
    <!-- Dependency required for flowing correct package version in source-build, using PVP flow. -->
    <Dependency Name="Microsoft.Extensions.FileSystemGlobbing" Version="9.0.0-preview.3.24129.2">
      <Uri>https://github.com/dotnet/runtime</Uri>
      <Sha>5e603d595e63ddc5cdce9777a40608279abdcc37</Sha>
    </Dependency>
    <!-- Dependency required for flowing correct package version in source-build, using PVP flow. -->
    <Dependency Name="System.ServiceProcess.ServiceController" Version="9.0.0-preview.3.24129.2">
      <Uri>https://github.com/dotnet/runtime</Uri>
      <Sha>5e603d595e63ddc5cdce9777a40608279abdcc37</Sha>
    </Dependency>
  </ProductDependencies>
  <ToolsetDependencies>
    <Dependency Name="Microsoft.DotNet.Arcade.Sdk" Version="9.0.0-beta.24114.1">
      <Uri>https://github.com/dotnet/arcade</Uri>
      <Sha>d5b02a4900c4d521cb48b8f0d7e3f28175268f7c</Sha>
    </Dependency>
    <Dependency Name="Microsoft.DotNet.Helix.Sdk" Version="9.0.0-beta.24114.1">
      <Uri>https://github.com/dotnet/arcade</Uri>
      <Sha>d5b02a4900c4d521cb48b8f0d7e3f28175268f7c</Sha>
    </Dependency>
    <Dependency Name="Microsoft.DotNet.SignTool" Version="9.0.0-beta.24114.1">
      <Uri>https://github.com/dotnet/arcade</Uri>
      <Sha>d5b02a4900c4d521cb48b8f0d7e3f28175268f7c</Sha>
    </Dependency>
    <Dependency Name="Microsoft.DotNet.XUnitExtensions" Version="9.0.0-beta.24114.1">
      <Uri>https://github.com/dotnet/arcade</Uri>
      <Sha>d5b02a4900c4d521cb48b8f0d7e3f28175268f7c</Sha>
    </Dependency>
    <Dependency Name="Microsoft.DotNet.XliffTasks" Version="9.0.0-beta.24114.1">
      <Uri>https://github.com/dotnet/arcade</Uri>
      <Sha>d5b02a4900c4d521cb48b8f0d7e3f28175268f7c</Sha>
    </Dependency>
    <!-- Intermediate is necessary for source build. -->
    <Dependency Name="Microsoft.SourceBuild.Intermediate.arcade" Version="9.0.0-beta.24114.1">
      <Uri>https://github.com/dotnet/arcade</Uri>
      <Sha>d5b02a4900c4d521cb48b8f0d7e3f28175268f7c</Sha>
      <SourceBuild RepoName="arcade" ManagedOnly="true" />
    </Dependency>
    <Dependency Name="System.Reflection.MetadataLoadContext" Version="9.0.0-preview.3.24129.2">
      <Uri>https://github.com/dotnet/runtime</Uri>
      <Sha>5e603d595e63ddc5cdce9777a40608279abdcc37</Sha>
    </Dependency>
  </ToolsetDependencies>
</Dependencies><|MERGE_RESOLUTION|>--- conflicted
+++ resolved
@@ -1,15 +1,11 @@
 <?xml version="1.0" encoding="utf-8"?>
 <Dependencies>
   <ProductDependencies>
-<<<<<<< HEAD
     <Dependency Name="Microsoft.Bcl.AsyncInterfaces" Version="9.0.0-preview.2.24111.9">
       <Uri>https://github.com/dotnet/runtime</Uri>
       <Sha>9699f39112b2aea89a05a74199baf9049db85537</Sha>
     </Dependency>
-    <Dependency Name="Microsoft.TemplateEngine.Abstractions" Version="9.0.100-preview.3.24127.5">
-=======
     <Dependency Name="Microsoft.TemplateEngine.Abstractions" Version="9.0.100-preview.3.24128.4">
->>>>>>> f74d34ce
       <Uri>https://github.com/dotnet/templating</Uri>
       <Sha>b63ff5ac82544258f7462049f735d691e8af8fd6</Sha>
     </Dependency>
