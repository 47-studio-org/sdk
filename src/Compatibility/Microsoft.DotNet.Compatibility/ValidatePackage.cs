--- conflicted
+++ resolved
@@ -98,26 +98,16 @@
                 }
             }
 
-<<<<<<< HEAD
-            Package package = NupkgParser.CreatePackage(PackageTargetPath, runtimeGraph);
-            CompatibilityLogger logger = new(Log, CompatibilitySuppressionFilePath, GenerateCompatibilitySuppressionFile, NoWarn);
-=======
             Package package = NupkgParser.CreatePackage(PackageTargetPath, runtimeGraph, AssemblyName);
             CompatibilityLogger logger = new(Log, CompatibilitySuppressionFilePath, GenerateCompatibilitySuppressionFile);
->>>>>>> 7df270a3
 
             new CompatibleTfmValidator(RunApiCompat, EnableStrictModeForCompatibleTfms, logger, apiCompatReferences).Validate(package);
             new CompatibleFrameworkInPackageValidator(EnableStrictModeForCompatibleFrameworksInPackage, logger, apiCompatReferences).Validate(package);
 
             if (!DisablePackageBaselineValidation && !string.IsNullOrEmpty(BaselinePackageTargetPath))
             {
-<<<<<<< HEAD
-                Package baselinePackage = NupkgParser.CreatePackage(BaselinePackageTargetPath, runtimeGraph);
-                new BaselinePackageValidator(baselinePackage, RunApiCompat, logger, apiCompatReferences).Validate(package);
-=======
                 Package baselinePackage = NupkgParser.CreatePackage(BaselinePackageTargetPath, runtimeGraph, AssemblyName);
                 new BaselinePackageValidator(baselinePackage, NoWarn, null, RunApiCompat, logger, apiCompatReferences).Validate(package);
->>>>>>> 7df270a3
             }
 
             if (GenerateCompatibilitySuppressionFile)
