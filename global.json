--- conflicted
+++ resolved
@@ -14,12 +14,7 @@
     }
   },
   "msbuild-sdks": {
-<<<<<<< HEAD
     "Microsoft.DotNet.Arcade.Sdk": "9.0.0-beta.23558.3",
     "Microsoft.DotNet.Helix.Sdk": "9.0.0-beta.23558.3"
-=======
-    "Microsoft.DotNet.Arcade.Sdk": "8.0.0-beta.23556.5",
-    "Microsoft.DotNet.Helix.Sdk": "8.0.0-beta.23556.5"
->>>>>>> ecf84131
   }
 }