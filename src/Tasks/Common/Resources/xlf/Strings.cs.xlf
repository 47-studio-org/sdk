﻿<?xml version="1.0" encoding="utf-8"?>
<xliff xmlns="urn:oasis:names:tc:xliff:document:1.2" xmlns:xsi="http://www.w3.org/2001/XMLSchema-instance" version="1.2" xsi:schemaLocation="urn:oasis:names:tc:xliff:document:1.2 xliff-core-1.2-transitional.xsd">
  <file datatype="xml" source-language="en" target-language="cs" original="../Strings.resx">
    <body>
      <trans-unit id="AddResourceWithNonIntegerResource">
        <source>NETSDK1076: AddResource can only be used with integer resource types.</source>
        <target state="translated">NETSDK1076: AddResource se dá použít jen spolu s celočíselnými typy prostředků.</target>
        <note>{StrBegin="NETSDK1076: "}</note>
      </trans-unit>
      <trans-unit id="AotNotSupported">
        <source>NETSDK1196: The SDK does not support ahead-of-time compilation. Set the PublishAot property to false.</source>
        <target state="translated">NETSDK1196: Sada SDK nepodporuje kompilaci s předstihem. Nastavte vlastnost PublishAot na false.</target>
        <note>{StrBegin="NETSDK1196: "}</note>
      </trans-unit>
      <trans-unit id="AotUnsupportedHostRuntimeIdentifier">
        <source>NETSDK1204: Ahead-of-time compilation is not supported on the current platform '{0}'.</source>
        <target state="new">NETSDK1204: Ahead-of-time compilation is not supported on the current platform '{0}'.</target>
        <note>{StrBegin="NETSDK1204: "}</note>
      </trans-unit>
      <trans-unit id="AotUnsupportedTargetFramework">
        <source>NETSDK1207: Ahead-of-time compilation is not supported for the target framework.</source>
        <target state="new">NETSDK1207: Ahead-of-time compilation is not supported for the target framework.</target>
        <note>{StrBegin="NETSDK1207: "}</note>
      </trans-unit>
      <trans-unit id="AotUnsupportedTargetRuntimeIdentifier">
        <source>NETSDK1203: Ahead-of-time compilation is not supported for the target runtime identifier '{0}'.</source>
        <target state="new">NETSDK1203: Ahead-of-time compilation is not supported for the target runtime identifier '{0}'.</target>
        <note>{StrBegin="NETSDK1203: "}</note>
      </trans-unit>
      <trans-unit id="AppConfigRequiresRootConfiguration">
        <source>NETSDK1070: The application configuration file must have root configuration element.</source>
        <target state="translated">NETSDK1070: Konfigurační soubor aplikace musí obsahovat kořenový element konfigurace.</target>
        <note>{StrBegin="NETSDK1070: "}</note>
      </trans-unit>
      <trans-unit id="AppHostCreationFailedWithRetry">
        <source>NETSDK1113: Failed to create apphost (attempt {0} out of {1}): {2}</source>
        <target state="translated">NETSDK1113: Nepodařilo se vytvořit hostitele aplikace (pokus {0} z celkového počtu {1}): {2}</target>
        <note>{StrBegin="NETSDK1113: "}</note>
      </trans-unit>
      <trans-unit id="AppHostCustomizationRequiresWindowsHostWarning">
        <source>NETSDK1074: The application host executable will not be customized because adding resources requires that the build be performed on Windows (excluding Nano Server).</source>
        <target state="translated">NETSDK1074: Spustitelný soubor hostitele aplikace se nepřizpůsobí, protože přidávání prostředků vyžaduje, aby se sestavení provedlo na Windows (bez Nano Serveru).</target>
        <note>{StrBegin="NETSDK1074: "}</note>
      </trans-unit>
      <trans-unit id="AppHostHasBeenModified">
        <source>NETSDK1029: Unable to use '{0}' as application host executable as it does not contain the expected placeholder byte sequence '{1}' that would mark where the application name would be written.</source>
        <target state="translated">NETSDK1029: {0} nelze použít jako spustitelný soubor hostitele aplikace, protože neobsahuje očekávanou zástupnou bajtovou posloupnost {1}, která by označila, kam se má zapsat název aplikace.</target>
        <note>{StrBegin="NETSDK1029: "}</note>
      </trans-unit>
      <trans-unit id="AppHostNotWindows">
        <source>NETSDK1078: Unable to use '{0}' as application host executable because it's not a Windows PE file.</source>
        <target state="translated">NETSDK1078: Nepovedlo se použít {0} jako spustitelný soubor aplikace, protože to není soubor Windows PE.</target>
        <note>{StrBegin="NETSDK1078: "}</note>
      </trans-unit>
      <trans-unit id="AppHostNotWindowsCLI">
        <source>NETSDK1072: Unable to use '{0}' as application host executable because it's not a Windows executable for the CUI (Console) subsystem.</source>
        <target state="translated">NETSDK1072: Nepovedlo se použít {0} jako spustitelný soubor aplikace, protože to není spustitelný soubor Windows pro subsystém CUI (Console).</target>
        <note>{StrBegin="NETSDK1072: "}</note>
      </trans-unit>
      <trans-unit id="AppHostSigningFailed">
        <source>NETSDK1177: Failed to sign apphost with error code {1}: {0}</source>
        <target state="translated">NETSDK1177: Nepovedlo se podepsat hostitele aplikace s kódem chyby {1}: {0}.</target>
        <note>{StrBegin="NETSDK1177: "}</note>
      </trans-unit>
      <trans-unit id="ArtifactsPathCannotBeSetInProject">
        <source>NETSDK1199: The ArtifactsPath and UseArtifactsOutput properties cannot be set in a project file, due to MSBuild ordering constraints. They must be set in a Directory.Build.props file or from the command line. See https://aka.ms/netsdk1199 for more information.</source>
        <target state="new">NETSDK1199: The ArtifactsPath and UseArtifactsOutput properties cannot be set in a project file, due to MSBuild ordering constraints. They must be set in a Directory.Build.props file or from the command line. See https://aka.ms/netsdk1199 for more information.</target>
        <note>{StrBegin="NETSDK1199: "}</note>
      </trans-unit>
      <trans-unit id="AspNetCoreAllNotSupported">
        <source>NETSDK1079: The Microsoft.AspNetCore.All package is not supported when targeting .NET Core 3.0 or higher.  A FrameworkReference to Microsoft.AspNetCore.App should be used instead, and will be implicitly included by Microsoft.NET.Sdk.Web.</source>
        <target state="translated">NETSDK1079: Když se cílí na .NET Core 3.0 nebo vyšší, balíček Microsoft.AspNetCore.All se nepodporuje. Místo něj by se měl použít odkaz FrameworkReference na Microsoft.AspNetCore.App, který se implicitně zahrne pomocí Microsoft.NET.Sdk.Web.</target>
        <note>{StrBegin="NETSDK1079: "}</note>
      </trans-unit>
      <trans-unit id="AspNetCoreUsesFrameworkReference">
        <source>NETSDK1080: A PackageReference to Microsoft.AspNetCore.App is not necessary when targeting .NET Core 3.0 or higher. If Microsoft.NET.Sdk.Web is used, the shared framework will be referenced automatically. Otherwise, the PackageReference should be replaced with a FrameworkReference.</source>
        <target state="translated">NETSDK1080: Když se cílí na .NET Core 3.0 a vyšší, odkaz PackageReference na Microsoft.AspNetCore.App není nutný. Pokud se použije Microsoft.NET.Sdk.Web, odkaz na sdílenou architekturu vznikne automaticky. Jinak by se PackageReference mělo nahradit za FrameworkReference.</target>
        <note>{StrBegin="NETSDK1080: "}</note>
      </trans-unit>
      <trans-unit id="AssetPreprocessorMustBeConfigured">
        <source>NETSDK1017: Asset preprocessor must be configured before assets are processed.</source>
        <target state="translated">NETSDK1017: Před zpracováním prostředků je potřeba nakonfigurovat preprocesor prostředků.</target>
        <note>{StrBegin="NETSDK1017: "}</note>
      </trans-unit>
      <trans-unit id="AssetsFileMissingRuntimeIdentifier">
        <source>NETSDK1047: Assets file '{0}' doesn't have a target for '{1}'. Ensure that restore has run and that you have included '{2}' in the TargetFrameworks for your project. You may also need to include '{3}' in your project's RuntimeIdentifiers.</source>
        <target state="translated">NETSDK1047: Soubor prostředků {0} nemá cíl pro {1}. Zkontrolujte, že se obnovení spustilo a že jste do vlastnosti TargetFrameworks projektu zahrnuli {2}. Možná budete muset zahrnout také {3} do vlastnosti RuntimeIdentifiers projektu.</target>
        <note>{StrBegin="NETSDK1047: "}</note>
      </trans-unit>
      <trans-unit id="AssetsFileMissingTarget">
        <source>NETSDK1005: Assets file '{0}' doesn't have a target for '{1}'. Ensure that restore has run and that you have included '{2}' in the TargetFrameworks for your project.</source>
        <target state="translated">NETSDK1005: Soubor prostředků {0} nemá cíl pro {1}. Zkontrolujte, že se obnovení spustilo a že jste do vlastnosti TargetFrameworks projektu zahrnuli {2}.</target>
        <note>{StrBegin="NETSDK1005: "}</note>
      </trans-unit>
      <trans-unit id="AssetsFileNotFound">
        <source>NETSDK1004: Assets file '{0}' not found. Run a NuGet package restore to generate this file.</source>
        <target state="translated">NETSDK1004: Soubor prostředků {0} se nenašel. Pokud chcete tento soubor vygenerovat, spusťte obnovení balíčku NuGet.</target>
        <note>{StrBegin="NETSDK1004: "}</note>
      </trans-unit>
      <trans-unit id="AssetsFileNotSet">
        <source>NETSDK1063: The path to the project assets file was not set. Run a NuGet package restore to generate this file.</source>
        <target state="translated">NETSDK1063: Nebyla nastavena cesta k souboru prostředků projektu. Pokud chcete tento soubor vygenerovat, spusťte obnovení balíčku NuGet.</target>
        <note>{StrBegin="NETSDK1063: "}</note>
      </trans-unit>
      <trans-unit id="AssetsFilePathNotRooted">
        <source>NETSDK1006: Assets file path '{0}' is not rooted. Only full paths are supported.</source>
        <target state="translated">NETSDK1006: Cesta k souboru prostředků {0} není uvedena od kořene. Podporované jsou jen celé cesty.</target>
        <note>{StrBegin="NETSDK1006: "}</note>
      </trans-unit>
      <trans-unit id="AtLeastOneTargetFrameworkMustBeSpecified">
        <source>NETSDK1001: At least one possible target framework must be specified.</source>
        <target state="translated">NETSDK1001: Je potřeba zadat alespoň jednu možnou cílovou architekturu.</target>
        <note>{StrBegin="NETSDK1001: "}</note>
      </trans-unit>
      <trans-unit id="CannotDirectlyReferenceMicrosoftNetCompilersToolsetFramework">
        <source>NETSDK1205: The Microsoft.Net.Compilers.Toolset.Framework package should not be set directly. Set the property 'BuildWithNetFrameworkHostedCompiler' to 'true' instead if you need it.</source>
        <target state="translated">NETSDK1205: Balíček Microsoft.Net.Compilers.Toolset.Framework by neměl být nastaven přímo. Pokud ho potřebujete, nastavte vlastnost BuildWithNetFrameworkHostedCompiler na hodnotu true.</target>
        <note>{StrBegin="NETSDK1205: "}{Locked="Microsoft.Net.Compilers.Toolset.Framework"}{Locked="BuildWithNetFrameworkHostedCompiler"}</note>
      </trans-unit>
      <trans-unit id="CannotEmbedClsidMapIntoComhost">
        <source>NETSDK1092: The CLSIDMap cannot be embedded on the COM host because adding resources requires that the build be performed on Windows (excluding Nano Server).</source>
        <target state="translated">NETSDK1092: CLSIDMap se nedá vložit do hostitele COM, protože přidávání prostředků vyžaduje, aby se sestavení provedlo na Windows (bez Nano Serveru).</target>
        <note>{StrBegin="NETSDK1092: "}</note>
      </trans-unit>
      <trans-unit id="CannotFindApphostForRid">
        <source>NETSDK1065: Cannot find app host for {0}. {0} could be an invalid runtime identifier (RID). For more information about RID, see https://aka.ms/rid-catalog.</source>
        <target state="translated">NETSDK1065: Nelze najít hostitele aplikace pro {0}. {0} může být neplatný identifikátor modulu runtime (RID). Další informace o identifikátoru RID najdete na adrese https://aka.ms/rid-catalog.</target>
        <note>{StrBegin="NETSDK1065: "}</note>
      </trans-unit>
      <trans-unit id="CannotFindComhost">
        <source>NETSDK1091: Unable to find a .NET Core COM host. The .NET Core COM host is only available on .NET Core 3.0 or higher when targeting Windows.</source>
        <target state="translated">NETSDK1091: Nepovedlo se najít hostitele COM architektury .NET Core. Když se cílí na Windows, je hostitel COM architektury .NET Core k dispozici jen v architektuře .NET Core 3.0 a vyšší.</target>
        <note>{StrBegin="NETSDK1091: "}</note>
      </trans-unit>
      <trans-unit id="CannotFindIjwhost">
        <source>NETSDK1114: Unable to find a .NET Core IJW host. The .NET Core IJW host is only available on .NET Core 3.1 or higher when targeting Windows.</source>
        <target state="translated">NETSDK1114: Nepovedlo se najít hostitele IJW architektury .NET Core. Když se cílí na Windows, je hostitel IJW architektury .NET Core k dispozici jen v architektuře .NET Core 3.1 a vyšší.</target>
        <note>{StrBegin="NETSDK1114: "}</note>
      </trans-unit>
      <trans-unit id="CannotFindProjectInfo">
        <source>NETSDK1007: Cannot find project info for '{0}'. This can indicate a missing project reference.</source>
        <target state="translated">NETSDK1007: Nelze najít informace o projektu pro {0}. Může to znamenat chybějící odkaz na projekt.</target>
        <note>{StrBegin="NETSDK1007: "}</note>
      </trans-unit>
      <trans-unit id="CannotHaveRuntimeIdentifierPlatformMismatchPlatformTarget">
        <source>NETSDK1032: The RuntimeIdentifier platform '{0}' and the PlatformTarget '{1}' must be compatible.</source>
        <target state="translated">NETSDK1032: Platforma RuntimeIdentifier {0} a PlatformTarget {1} musí být kompatibilní.</target>
        <note>{StrBegin="NETSDK1032: "}</note>
      </trans-unit>
      <trans-unit id="CannotHaveSelfContainedWithoutRuntimeIdentifier">
        <source>NETSDK1031: It is not supported to build or publish a self-contained application without specifying a RuntimeIdentifier. You must either specify a RuntimeIdentifier or set SelfContained to false.</source>
        <target state="translated">NETSDK1031: Sestavení nebo publikování nezávislé aplikace bez zadání parametru RuntimeIdentifier se nepodporuje. Musíte buď zadat parametr RuntimeIdentifier, nebo nastavit parametr SelfContained na hodnotu False.</target>
        <note>{StrBegin="NETSDK1031: "}</note>
      </trans-unit>
      <trans-unit id="CannotHaveSingleFileWithoutRuntimeIdentifier">
        <source>NETSDK1097: It is not supported to publish an application to a single-file without specifying a RuntimeIdentifier. You must either specify a RuntimeIdentifier or set PublishSingleFile to false.</source>
        <target state="translated">NETSDK1097: Publikování aplikace do jednoho souboru bez zadání parametru RuntimeIdentifier se nepodporuje. Musíte buď zadat parametr RuntimeIdentifier, nebo nastavit parametr PublishSingleFile na hodnotu False.</target>
        <note>{StrBegin="NETSDK1097: "}</note>
      </trans-unit>
      <trans-unit id="CannotHaveSingleFileWithoutAppHost">
        <source>NETSDK1098: Applications published to a single-file are required to use the application host. You must either set PublishSingleFile to false or set UseAppHost to true.</source>
        <target state="translated">NETSDK1098: Aplikace publikované do jednoho souboru musí používat hostitele aplikací. Musíte nastavit buď parametr PublishSingleFile na hodnotu False, nebo parametr UseAppHost na hodnotu True.</target>
        <note>{StrBegin="NETSDK1098: "}</note>
      </trans-unit>
      <trans-unit id="CannotHaveSingleFileWithoutExecutable">
        <source>NETSDK1099: Publishing to a single-file is only supported for executable applications.</source>
        <target state="translated">NETSDK1099: Publikování do jednoho souboru je podporované jen u spustitelných aplikací.</target>
        <note>{StrBegin="NETSDK1099: "}</note>
      </trans-unit>
      <trans-unit id="CannotHaveSolutionLevelOutputPath">
        <source>NETSDK1194: The "--output" option isn't supported when building a solution. Specifying a solution-level output path results in all projects copying outputs to the same directory, which can lead to inconsistent builds.</source>
        <target state="translated">NETSDK1194: Při sestavování řešení se nepodporuje volba “--output“. Zadání výstupní cesty na úrovni řešení vede k tomu, že všechny projekty kopírují výstupy do stejného adresáře, což může vést k nekonzistentnímu sestavení.</target>
        <note>{StrBegin="NETSDK1194: "}{Locked="--output"}</note>
      </trans-unit>
      <trans-unit id="CannotHaveSolutionLevelRuntimeIdentifier">
        <source>NETSDK1134: Building a solution with a specific RuntimeIdentifier is not supported. If you would like to publish for a single RID, specify the RID at the individual project level instead.</source>
        <target state="translated">NETSDK1134: Vytváření řešení s konkrétním identifikátorem RuntimeIdentifier se nepodporuje. Pokud chcete publikovat pro jedno RID, zadejte místo toho RID na úrovni jednotlivých projektů.</target>
        <note>{StrBegin="NETSDK1134: "}</note>
      </trans-unit>
      <trans-unit id="CannotHaveSupportedOSPlatformVersionHigherThanTargetPlatformVersion">
        <source>NETSDK1135: SupportedOSPlatformVersion {0} cannot be higher than TargetPlatformVersion {1}.</source>
        <target state="translated">NETSDK1135: SupportedOSPlatformVersion {0} nemůže být větší než TargetPlatformVersion {1}.</target>
        <note>{StrBegin="NETSDK1135: "}</note>
      </trans-unit>
      <trans-unit id="CannotIncludeAllContentButNotNativeLibrariesInSingleFile">
        <source>NETSDK1143: Including all content in a single file bundle also includes native libraries. If IncludeAllContentForSelfExtract is true, IncludeNativeLibrariesForSelfExtract must not be false.</source>
        <target state="translated">NETSDK1143: Když se do sady s jedním souborem zahrne veškerý obsah, zahrnou se i nativní knihovny. Pokud je IncludeAllContentForSelfExtract nastavené na true, IncludeNativeLibrariesForSelfExtract nesmí být false.</target>
        <note>{StrBegin="NETSDK1143: "}</note>
      </trans-unit>
      <trans-unit id="CannotIncludeSymbolsInSingleFile">
        <source>NETSDK1142: Including symbols in a single file bundle is not supported when publishing for .NET5 or higher.</source>
        <target state="translated">NETSDK1142: Když se publikuje pro .NET5 a novější, zahrnutí souborů do sady s jedním souborem se nepodporuje.</target>
        <note>{StrBegin="NETSDK1142: "}</note>
      </trans-unit>
      <trans-unit id="CannotInferTargetFrameworkIdentifierAndVersion">
        <source>NETSDK1013: The TargetFramework value '{0}' was not recognized. It may be misspelled. If not, then the TargetFrameworkIdentifier and/or TargetFrameworkVersion properties must be specified explicitly.</source>
        <target state="translated">NETSDK1013: Hodnota TargetFramework {0} nebyla rozpoznána. Je možné, že obsahuje překlepy. Pokud tomu tak není, musíte vlastnosti TargetFrameworkIdentifier a TargetFrameworkVersion zadat explicitně.</target>
        <note>{StrBegin="NETSDK1013: "}</note>
      </trans-unit>
      <trans-unit id="CannotUseSelfContainedWithoutAppHost">
        <source>NETSDK1067: Self-contained applications are required to use the application host. Either set SelfContained to false or set UseAppHost to true.</source>
        <target state="translated">NETSDK1067: K používání hostitele aplikace se vyžadují samostatné (nezávislé) aplikace. Nastavte možnost SelfContained na false nebo nastavte UseAppHost na true.</target>
        <note>{StrBegin="NETSDK1067: "}</note>
      </trans-unit>
      <trans-unit id="CanOnlyHaveSingleFileWithNetCoreApp">
        <source>NETSDK1125: Publishing to a single-file is only supported for netcoreapp target.</source>
        <target state="translated">NETSDK1125: Publikování do jednoho souboru se podporuje jen pro cíl netcoreapp.</target>
        <note>{StrBegin="NETSDK1125: "}</note>
      </trans-unit>
      <trans-unit id="ChoosingAssemblyVersion_Info">
        <source>Choosing '{0}' because AssemblyVersion '{1}' is greater than '{2}'.</source>
        <target state="translated">Volí se {0}, protože verze sestavení {1} je větší než {2}.</target>
        <note />
      </trans-unit>
      <trans-unit id="ChoosingCopyLocalArbitrarily_Info">
        <source>Choosing '{0}' arbitrarily as both items are copy-local and have equal file and assembly versions.</source>
        <target state="translated">Hodnota {0} se volí jako libovolná, protože obě položky jsou místní kopie a mají stejnou verzi souboru a sestavení.</target>
        <note />
      </trans-unit>
      <trans-unit id="ChoosingFileVersion_Info">
        <source>Choosing '{0}' because file version '{1}' is greater than '{2}'.</source>
        <target state="translated">Volí se {0}, protože verze souboru {1} je větší než {2}.</target>
        <note />
      </trans-unit>
      <trans-unit id="ChoosingPlatformItem_Info">
        <source>Choosing '{0}' because it is a platform item.</source>
        <target state="translated">Volí se {0}, protože jde o položku platformy.</target>
        <note />
      </trans-unit>
      <trans-unit id="ChoosingPreferredPackage_Info">
        <source>Choosing '{0}' because it comes from a package that is preferred.</source>
        <target state="translated">Volí se {0}, protože pochází z preferovaného balíčku.</target>
        <note />
      </trans-unit>
      <trans-unit id="ClsidMapConflictingGuids">
        <source>NETSDK1089: The '{0}' and '{1}' types have the same CLSID '{2}' set in their GuidAttribute. Each COMVisible class needs to have a distinct guid for their CLSID.</source>
        <target state="translated">NETSDK1089: Typy {0} a {1} mají v GuidAttribute nastavené stejné CLSID {2}. Každá třída COMVisible potřebuje pro své CLSID jedinečné GUID.</target>
        <note>{StrBegin="NETSDK1089: "}
{0} - The first type with the conflicting guid.
{1} - The second type with the conflicting guid.
{2} - The guid the two types have.</note>
      </trans-unit>
      <trans-unit id="ClsidMapExportedTypesRequireExplicitGuid">
        <source>NETSDK1088: The COMVisible class '{0}' must have a GuidAttribute with the CLSID of the class to be made visible to COM in .NET Core.</source>
        <target state="translated">NETSDK1088: Třída COMVisible {0} musí mít GuidAttribute s CLSID třídy, která se má zviditelnit pro model COM v architektuře .NET Core.</target>
        <note>{StrBegin="NETSDK1088: "}
{0} - The ComVisible class that doesn't have a GuidAttribute on it.</note>
      </trans-unit>
      <trans-unit id="ClsidMapInvalidAssembly">
        <source>NETSDK1090: The supplied assembly '{0}' is not valid. Cannot generate a CLSIDMap from it.</source>
        <target state="translated">NETSDK1090: Zadané sestavení {0} není platné. Nedá se z něj vygenerovat CLSIDMap.</target>
        <note>{StrBegin="NETSDK1090: "}
{0} - The path to the invalid assembly.</note>
      </trans-unit>
      <trans-unit id="CompressionInSingleFileRequires60">
        <source>NETSDK1167: Compression in a single file bundle is only supported when publishing for .NET6 or higher.</source>
        <target state="translated">NETSDK1167: Komprese do jediné souborové sady se podporuje jen u publikování pro .NET6 nebo vyšší.</target>
        <note>{StrBegin="NETSDK1167: "}</note>
      </trans-unit>
      <trans-unit id="CompressionInSingleFileRequiresSelfContained">
        <source>NETSDK1176: Compression in a single file bundle is only supported when publishing a self-contained application.</source>
        <target state="translated">NETSDK1176: Komprese do jediné souborové sady se podporuje jen u publikování samostatné aplikace.</target>
        <note>{StrBegin="NETSDK1176: "}</note>
      </trans-unit>
      <trans-unit id="ConflictingRuntimePackInformation">
        <source>NETSDK1133: There was conflicting information about runtime packs available for {0}:
{1}</source>
        <target state="translated">NETSDK1133: Pro {0} byly k dispozici konfliktní informace o balíčcích modulu runtime:
{1}</target>
        <note>{StrBegin="NETSDK1133: "}</note>
      </trans-unit>
      <trans-unit id="ContentItemDoesNotProvideOutputPath">
        <source>NETSDK1014: Content item for '{0}' sets '{1}', but does not provide  '{2}' or '{3}'.</source>
        <target state="translated">NETSDK1014: Položka obsahu pro {0} nastaví {1}, ale neposkytuje {2} ani {3}.</target>
        <note>{StrBegin="NETSDK1014: "}</note>
      </trans-unit>
      <trans-unit id="ContentPreproccessorParameterRequired">
        <source>NETSDK1010: The '{0}' task must be given a value for parameter '{1}' in order to consume preprocessed content.</source>
        <target state="translated">NETSDK1010: Úloha {0} musí mít hodnotu parametru {1}, aby mohla použít předem zpracovaný obsah.</target>
        <note>{StrBegin="NETSDK1010: "}</note>
      </trans-unit>
      <trans-unit id="CouldNotDetermineWinner_DoesNotExist_Info">
        <source>Could not determine winner because '{0}' does not exist.</source>
        <target state="translated">Vítěze nebylo možné určit, protože {0} neexistuje.</target>
        <note />
      </trans-unit>
      <trans-unit id="CouldNotDetermineWinner_EqualVersions_Info">
        <source>Could not determine winner due to equal file and assembly versions.</source>
        <target state="translated">Vítěze nebylo možné určit kvůli shodným verzím souboru a sestavení.</target>
        <note />
      </trans-unit>
      <trans-unit id="CouldNotDetermineWinner_NoFileVersion_Info">
        <source>Could not determine a winner because '{0}' has no file version.</source>
        <target state="translated">Vítěze nebylo možné určit, protože {0} neobsahuje verzi souboru.</target>
        <note />
      </trans-unit>
      <trans-unit id="CouldNotDetermineWinner_NotAnAssembly_Info">
        <source>Could not determine a winner because '{0}' is not an assembly.</source>
        <target state="translated">Vítěze nebylo možné určit, protože {0} není sestavení.</target>
        <note />
      </trans-unit>
      <trans-unit id="CouldNotGetPackVersionFromWorkloadManifests">
        <source>NETSDK1181: Error getting pack version: Pack '{0}' was not present in workload manifests.</source>
        <target state="translated">NETSDK1181: Chyba při získávání verze sady: Balíček {0} nebyl v manifestech úlohy nalezen.</target>
        <note>{StrBegin="NETSDK1181: "}</note>
      </trans-unit>
      <trans-unit id="CouldNotLoadPlatformManifest">
        <source>NETSDK1042: Could not load PlatformManifest from '{0}' because it did not exist.</source>
        <target state="translated">NETSDK1042: Ze souboru {0} nebylo možné načíst manifest platformy, protože neexistoval.</target>
        <note>{StrBegin="NETSDK1042: "}</note>
      </trans-unit>
      <trans-unit id="CppRequiresTFMVersion31">
        <source>NETSDK1120: C++/CLI projects targeting .NET Core require a target framework of at least 'netcoreapp3.1'.</source>
        <target state="translated">NETSDK1120: Projekty C++/CLI, které cílí na .NET Core, vyžadují cílovou architekturu alespoň netcoreapp3.1.</target>
        <note>{StrBegin="NETSDK1120: "}</note>
      </trans-unit>
      <trans-unit id="Crossgen2MissingRequiredMetadata">
        <source>NETSDK1158: Required '{0}' metadata missing on Crossgen2Tool item.</source>
        <target state="translated">NETSDK1158: V položce Crossgen2Tool chybí požadovaná metadata {0}.</target>
        <note>{StrBegin="NETSDK1158: "}</note>
      </trans-unit>
      <trans-unit id="Crossgen2RequiresSelfContained">
        <source>NETSDK1126: Publishing ReadyToRun using Crossgen2 is only supported for self-contained applications.</source>
        <target state="translated">NETSDK1126: Publikování ReadyToRun pomocí Crossgen2 je podporované jenom pro samostatné (nezávislé) aplikace.</target>
        <note>{StrBegin="NETSDK1126: "}</note>
      </trans-unit>
      <trans-unit id="Crossgen2ToolExecutableNotFound">
        <source>NETSDK1155: Crossgen2Tool executable '{0}' not found.</source>
        <target state="translated">NETSDK1155: Spustitelný soubor Crossgen2Tool {0} se nenašel.</target>
        <note>{StrBegin="NETSDK1155: "}</note>
      </trans-unit>
      <trans-unit id="Crossgen2ToolMissingWhenUseCrossgen2IsSet">
        <source>NETSDK1154: Crossgen2Tool must be specified when UseCrossgen2 is set to true.</source>
        <target state="translated">NETSDK1154: Pokud je UseCrossgen2 nastavené na true, musí se zadat Crossgen2Tool.</target>
        <note>{StrBegin="NETSDK1154: "}</note>
      </trans-unit>
      <trans-unit id="Crossgen5CannotEmitSymbolsInCompositeMode">
        <source>NETSDK1166: Cannot emit symbols when publishing for .NET 5 with Crossgen2 using composite mode.</source>
        <target state="translated">NETSDK1166: Pokud se publikuje pro .NET 5 s Crossgen2 pomocí kompozitního režimu, nedají se generovat symboly.</target>
        <note>{StrBegin="NETSDK1166: "}</note>
      </trans-unit>
      <trans-unit id="CrossgenToolExecutableNotFound">
        <source>NETSDK1160: CrossgenTool executable '{0}' not found.</source>
        <target state="translated">NETSDK1160: Spustitelný soubor CrossgenTool {0} se nenašel.</target>
        <note>{StrBegin="NETSDK1160: "}</note>
      </trans-unit>
      <trans-unit id="CrossgenToolMissingInPDBCompilationMode">
        <source>NETSDK1153: CrossgenTool not specified in PDB compilation mode.</source>
        <target state="translated">NETSDK1153: V režimu kompilace PDB se nezadal nástroj CrossgenTool.</target>
        <note>{StrBegin="NETSDK1153: "}</note>
      </trans-unit>
      <trans-unit id="CrossgenToolMissingWhenUseCrossgen2IsNotSet">
        <source>NETSDK1159: CrossgenTool must be specified when UseCrossgen2 is set to false.</source>
        <target state="translated">NETSDK1159: Pokud je UseCrossgen2 nastavené na false, musí se zadat CrossgenTool.</target>
        <note>{StrBegin="NETSDK1159: "}</note>
      </trans-unit>
      <trans-unit id="DiaSymReaderLibraryNotFound">
        <source>NETSDK1161: DiaSymReader library '{0}' not found.</source>
        <target state="translated">NETSDK1161: Knihovna DiaSymReader {0} se nenašla.</target>
        <note>{StrBegin="NETSDK1161: "}</note>
      </trans-unit>
      <trans-unit id="DotNetHostExecutableNotFound">
        <source>NETSDK1156: .NET host executable '{0}' not found.</source>
        <target state="translated">NETSDK1156: Spustitelný soubor hostitele .NET {0} se nenašel.</target>
        <note>{StrBegin="NETSDK1156: "}</note>
      </trans-unit>
      <trans-unit id="DotnetToolDoesNotSupportTFMLowerThanNetcoreapp21">
        <source>NETSDK1055: DotnetTool does not support target framework lower than netcoreapp2.1.</source>
        <target state="translated">NETSDK1055: DotnetTool nepodporuje cílovou architekturu nižší než netcoreapp2.1.</target>
        <note>{StrBegin="NETSDK1055: "}</note>
      </trans-unit>
      <trans-unit id="DotnetToolOnlySupportNetcoreapp">
        <source>NETSDK1054: only supports .NET Core.</source>
        <target state="translated">NETSDK1054: Podporuje se jen .NET Core.</target>
        <note>{StrBegin="NETSDK1054: "}</note>
      </trans-unit>
      <trans-unit id="DuplicateItemsError">
        <source>NETSDK1022: Duplicate '{0}' items were included. The .NET SDK includes '{0}' items from your project directory by default. You can either remove these items from your project file, or set the '{1}' property to '{2}' if you want to explicitly include them in your project file. For more information, see {4}. The duplicate items were: {3}</source>
        <target state="translated">NETSDK1022: Byl zahrnut tento počet duplicitních položek: {0}. Sada .NET SDK obsahuje standardně tento počet položek z adresáře vašeho projektu: {0}. Buď můžete tyto položky odebrat ze souboru projektu, nebo vlastnost {1} nastavit na {2}, pokud je chcete ze souboru projektu explicitně vyloučit. Další informace najdete na adrese {4}. Duplicitní položky: {3}</target>
        <note>{StrBegin="NETSDK1022: "}</note>
      </trans-unit>
      <trans-unit id="DuplicatePreprocessorToken">
        <source>NETSDK1015: The preprocessor token '{0}' has been given more than one value. Choosing '{1}' as the value.</source>
        <target state="translated">NETSDK1015: Token preprocesoru {0} získal více než jednu hodnotu. Volí se hodnota {1}.</target>
        <note>{StrBegin="NETSDK1015: "}</note>
      </trans-unit>
      <trans-unit id="DuplicatePublishOutputFiles">
        <source>NETSDK1152: Found multiple publish output files with the same relative path: {0}.</source>
        <target state="translated">NETSDK1152: Našlo se několik výstupních souborů publikování se stejnou relativní cestou: {0}</target>
        <note>{StrBegin="NETSDK1152: "}</note>
      </trans-unit>
      <trans-unit id="DuplicateRuntimePackAsset">
        <source>NETSDK1110: More than one asset in the runtime pack has the same destination sub-path of '{0}'. Report this error to the .NET team here: https://aka.ms/dotnet-sdk-issue.</source>
        <target state="translated">NETSDK1110: Více než jeden prostředek v balíčku modulu runtime má stejnou cílovou dílčí cestu {0}. Tady můžete tuto chybu nahlásit týmu .NET: https://aka.ms/dotnet-sdk-issue.</target>
        <note>{StrBegin="NETSDK1110: "}</note>
      </trans-unit>
      <trans-unit id="DuplicateTypeLibraryIds">
        <source>NETSDK1169: The same resource ID {0} was specified for two type libraries '{1}' and '{2}'. Duplicate type library IDs are not allowed.</source>
        <target state="translated">NETSDK1169: Pro dvě knihovny typů, {0} a {1} se zadalo stejné ID prostředku {2}. Duplicitní identifikátory knihovny typů nejsou povoleny.</target>
        <note>{StrBegin="NETSDK1169: "}</note>
      </trans-unit>
      <trans-unit id="EncounteredConflict_Info">
        <source>Encountered conflict between '{0}' and '{1}'.</source>
        <target state="translated">Mezi {0} a {1} došlo ke konfliktu.</target>
        <note />
      </trans-unit>
      <trans-unit id="ErrorParsingFrameworkListInvalidValue">
        <source>NETSDK1051: Error parsing FrameworkList from '{0}'.  {1} '{2}' was invalid.</source>
        <target state="translated">NETSDK1051: Došlo k chybě při parsování FrameworkList z: {0}. {1} {2} byl neplatný.</target>
        <note>{StrBegin="NETSDK1051: "}</note>
      </trans-unit>
      <trans-unit id="ErrorParsingPlatformManifest">
        <source>NETSDK1043: Error parsing PlatformManifest from '{0}' line {1}.  Lines must have the format {2}.</source>
        <target state="translated">NETSDK1043: Při parsování manifestu platformy ze souboru {0} na řádku {1} došlo k chybě. Řádky musí mít formát {2}.</target>
        <note>{StrBegin="NETSDK1043: "}</note>
      </trans-unit>
      <trans-unit id="ErrorParsingPlatformManifestInvalidValue">
        <source>NETSDK1044: Error parsing PlatformManifest from '{0}' line {1}.  {2} '{3}' was invalid.</source>
        <target state="translated">NETSDK1044: Při parsování manifestu platformy ze souboru {0} na řádku {1} došlo k chybě. {2} {3} bylo neplatné.</target>
        <note>{StrBegin="NETSDK1044: "}</note>
      </trans-unit>
      <trans-unit id="ErrorReadingAssetsFile">
        <source>NETSDK1060: Error reading assets file: {0}</source>
        <target state="translated">NETSDK1060: Chyba při načítání souboru prostředků: {0}</target>
        <note>{StrBegin="NETSDK1060: "}</note>
      </trans-unit>
      <trans-unit id="FailedToDeleteApphost">
        <source>NETSDK1111: Failed to delete output apphost: {0}</source>
        <target state="translated">NETSDK1111: Nepovedlo se odstranit výstupní apphost: {0}.</target>
        <note>{StrBegin="NETSDK1111: "}</note>
      </trans-unit>
      <trans-unit id="FailedToLockResource">
        <source>NETSDK1077: Failed to lock resource.</source>
        <target state="translated">NETSDK1077: Nepovedlo se uzamknout prostředek.</target>
        <note>{StrBegin="NETSDK1077: "}</note>
      </trans-unit>
      <trans-unit id="FileNameIsTooLong">
        <source>NETSDK1030: Given file name '{0}' is longer than 1024 bytes</source>
        <target state="translated">NETSDK1030: Zadaný název souboru {0} je delší než 1024 bajtů.</target>
        <note>{StrBegin="NETSDK1030: "}</note>
      </trans-unit>
      <trans-unit id="FolderAlreadyExists">
        <source>NETSDK1024: Folder '{0}' already exists either delete it or provide a different ComposeWorkingDir</source>
        <target state="translated">NETSDK1024: Složka {0} už existuje. Buď ji odstraňte, nebo zadejte jiný parametr ComposeWorkingDir.</target>
        <note>{StrBegin="NETSDK1024: "}</note>
      </trans-unit>
      <trans-unit id="FrameworkDependentAppHostRequiresVersion21">
        <source>NETSDK1068: The framework-dependent application host requires a target framework of at least 'netcoreapp2.1'.</source>
        <target state="translated">NETSDK1068: Hostitel aplikace závislé na architektuře vyžaduje cílovou architekturu nejméně netcoreapp2.1.</target>
        <note>{StrBegin="NETSDK1068: "}</note>
      </trans-unit>
      <trans-unit id="FrameworkListPathNotRooted">
        <source>NETSDK1052: Framework list file path '{0}' is not rooted. Only full paths are supported.</source>
        <target state="translated">NETSDK1052: Cesta k souboru seznamu architektur {0} není uvedena od kořene. Podporují se jen celé cesty.</target>
        <note>{StrBegin="NETSDK1052: "}</note>
      </trans-unit>
      <trans-unit id="FrameworkReferenceDuplicateError">
        <source>NETSDK1087: Multiple FrameworkReference items for '{0}' were included in the project.</source>
        <target state="translated">NETSDK1087: Do projektu se zahrnulo několik položek FrameworkReference pro {0}.</target>
        <note>{StrBegin="NETSDK1087: "}</note>
      </trans-unit>
      <trans-unit id="FrameworkReferenceOverrideWarning">
        <source>NETSDK1086: A FrameworkReference for '{0}' was included in the project. This is implicitly referenced by the .NET SDK and you do not typically need to reference it from your project. For more information, see {1}</source>
        <target state="translated">NETSDK1086: Do projektu se zahrnulo FrameworkReference pro {0}. Na tento odkaz se implicitně odkazuje sada .NET SDK, takže na něj zpravidla nemusíte odkazovat z projektu. Další informace najdete na adrese {1}.</target>
        <note>{StrBegin="NETSDK1086: "}</note>
      </trans-unit>
      <trans-unit id="GetDependsOnNETStandardFailedWithException">
        <source>NETSDK1049: Resolved file has a bad image, no metadata, or is otherwise inaccessible. {0} {1}</source>
        <target state="translated">NETSDK1049: Přeložený soubor má nesprávnou image, nemá žádná metadata nebo je jiným způsobem nedostupný. {0} {1}</target>
        <note>{StrBegin="NETSDK1049: "}</note>
      </trans-unit>
      <trans-unit id="GlobalJsonSDKResolutionFailed">
        <source>NETSDK1141: Unable to resolve the .NET SDK version as specified in the global.json located at {0}.</source>
        <target state="translated">NETSDK1141: Nepovedlo se určit verzi sady .NET SDK tak, jak je zadaná v souboru global.json umístěném v {0}.</target>
        <note>{StrBegin="NETSDK1141: "}</note>
      </trans-unit>
      <trans-unit id="ILLinkFailed">
        <source>NETSDK1144: Optimizing assemblies for size failed. Optimization can be disabled by setting the PublishTrimmed property to false.</source>
        <target state="translated">NETSDK1144: Optimalizace velikosti sestavení neproběhla úspěšně. Optimalizaci je možné zakázat tím, že se nastaví vlastnost PublishTrimmed na false.</target>
        <note>{StrBegin="NETSDK1144: "}</note>
      </trans-unit>
      <trans-unit id="ILLinkNoValidRuntimePackageError">
        <source>NETSDK1195: Trimming, or code compatibility analysis for trimming, single-file deployment, or ahead-of-time compilation is not supported for the target framework. For more information, see https://aka.ms/netsdk1195</source>
        <target state="new">NETSDK1195: Trimming, or code compatibility analysis for trimming, single-file deployment, or ahead-of-time compilation is not supported for the target framework. For more information, see https://aka.ms/netsdk1195</target>
        <note>{StrBegin="NETSDK1195: "}</note>
      </trans-unit>
      <trans-unit id="ILLinkNotSupportedError">
        <source>NETSDK1102: Optimizing assemblies for size is not supported for the selected publish configuration. Please ensure that you are publishing a self-contained app.</source>
        <target state="translated">NETSDK1102: Pro vybranou konfiguraci publikování se optimalizace velikosti sestavení nepodporuje. Ujistěte se, že publikujete samostatnou aplikaci.</target>
        <note>{StrBegin="NETSDK1102: "}</note>
      </trans-unit>
      <trans-unit id="ILLinkOptimizedAssemblies">
        <source>Optimizing assemblies for size may change the behavior of the app. Be sure to test after publishing. See: https://aka.ms/dotnet-illink</source>
        <target state="translated">Optimalizace velikosti sestavení může změnit chování aplikace. Po publikování nezapomeňte provést test. Viz: https://aka.ms/dotnet-illink</target>
        <note />
      </trans-unit>
      <trans-unit id="ILLinkRunning">
        <source>Optimizing assemblies for size. This process might take a while.</source>
        <target state="translated">Optimalizace velikosti sestavení Tento proces může chvíli trvat.</target>
        <note />
      </trans-unit>
      <trans-unit id="ImplicitRuntimeIdentifierResolutionForPublishPropertyFailed">
        <source>NETSDK1191: A runtime identifier for the property '{0}' couldn't be inferred. Specify a rid explicitly.</source>
        <target state="translated">NETSDK1191: Identifikátor modulu runtime pro vlastnost {0} nešlo odvodit. Zadejte RID explicitně.</target>
        <note>{StrBegin="NETSDK1191: "}</note>
      </trans-unit>
      <trans-unit id="IncorrectPackageRoot">
        <source>NETSDK1020: Package Root {0} was incorrectly given for Resolved library {1}</source>
        <target state="translated">NETSDK1020: Kořen balíčku {0} byl pro rozpoznanou knihovnu {1} nesprávně zadán.</target>
        <note>{StrBegin="NETSDK1020: "}</note>
      </trans-unit>
      <trans-unit id="IncorrectTargetFormat">
        <source>NETSDK1025: The target manifest {0} provided is of not the correct format</source>
        <target state="translated">NETSDK1025: Zadaný cílový manifest {0} nemá správný formát.</target>
        <note>{StrBegin="NETSDK1025: "}</note>
      </trans-unit>
      <trans-unit id="InputAssemblyNotFound">
        <source>NETSDK1163: Input assembly '{0}' not found.</source>
        <target state="translated">NETSDK1163: Vstupní sestavení {0} se nenašlo.</target>
        <note>{StrBegin="NETSDK1163: "}</note>
      </trans-unit>
      <trans-unit id="InvalidFrameworkName">
        <source>NETSDK1003: Invalid framework name: '{0}'.</source>
        <target state="translated">NETSDK1003: Neplatný název architektury: {0}</target>
        <note>{StrBegin="NETSDK1003: "}</note>
      </trans-unit>
      <trans-unit id="InvalidItemSpecToUse">
        <source>NETSDK1058: Invalid value for ItemSpecToUse parameter: '{0}'.  This property must be blank or set to 'Left' or 'Right'</source>
        <target state="translated">NETSDK1058: Neplatná hodnota parametru ItemSpecToUse: {0}. Tato vlastnost musí být prázdná nebo nastavená na hodnotu Left nebo Right.</target>
        <note>{StrBegin="NETSDK1058: "}
The following are names of parameters or literal values and should not be translated: ItemSpecToUse, Left, Right</note>
      </trans-unit>
      <trans-unit id="InvalidNuGetVersionString">
        <source>NETSDK1018: Invalid NuGet version string: '{0}'.</source>
        <target state="translated">NETSDK1018: Neplatný řetězec verze NuGet: {0}</target>
        <note>{StrBegin="NETSDK1018: "}</note>
      </trans-unit>
      <trans-unit id="InvalidResourceUpdate">
        <source>NETSDK1075: Update handle is invalid. This instance may not be used for further updates.</source>
        <target state="translated">NETSDK1075: Popisovač aktualizace není platný. Instance se nebude dát použít pro další aktualizace.</target>
        <note>{StrBegin="NETSDK1075: "}</note>
      </trans-unit>
      <trans-unit id="InvalidRollForwardValue">
        <source>NETSDK1104: RollForward value '{0}' is invalid. Allowed values are {1}.</source>
        <target state="translated">NETSDK1104: Hodnota RollForward {0} je neplatná. Povolené jsou tyto hodnoty: {1}.</target>
        <note>{StrBegin="NETSDK1104: "}</note>
      </trans-unit>
      <trans-unit id="InvalidTargetPlatformVersion">
        <source>NETSDK1140: {0} is not a valid TargetPlatformVersion for {1}. Valid versions include:
{2}</source>
        <target state="translated">NETSDK1140: {0} není platná hodnota TargetPlatformVersion pro {1}. Mezi platné verze patří:
{2}</target>
        <note>{StrBegin="NETSDK1140: "}</note>
      </trans-unit>
      <trans-unit id="InvalidTypeLibrary">
        <source>NETSDK1173: The provided type library '{0}' is in an invalid format.</source>
        <target state="translated">NETSDK1173: Poskytnutá knihovna typů {0} má neplatný formát.</target>
        <note>{StrBegin="NETSDK1173: "}</note>
      </trans-unit>
      <trans-unit id="InvalidTypeLibraryId">
        <source>NETSDK1170: The provided type library ID '{0}' for type library '{1}' is invalid. The ID must be a positive integer less than 65536.</source>
        <target state="translated">NETSDK1170: Zadané ID knihovny typů {0} pro knihovnu typů {1} je neplatné. ID musí být kladné celé číslo menší než 65536.</target>
        <note>{StrBegin="NETSDK1170: "}</note>
      </trans-unit>
      <trans-unit id="JitLibraryNotFound">
        <source>NETSDK1157: JIT library '{0}' not found.</source>
        <target state="translated">NETSDK1157: Knihovna JIT {0} se nenašla.</target>
        <note>{StrBegin="NETSDK1157: "}</note>
      </trans-unit>
      <trans-unit id="MismatchedPlatformPackageVersion">
        <source>NETSDK1061: The project was restored using {0} version {1}, but with current settings, version {2} would be used instead. To resolve this issue, make sure the same settings are used for restore and for subsequent operations such as build or publish. Typically this issue can occur if the RuntimeIdentifier property is set during build or publish but not during restore. For more information, see https://aka.ms/dotnet-runtime-patch-selection.</source>
        <target state="translated">NETSDK1061: Projekt byl obnoven pomocí aplikace {0} verze {1}, ale s aktuálním nastavením by se místo toho použít verze {2}. Tento problém vyřešíte tak, že zkontrolujete, že se pro obnovení a následné operace, například sestavení nebo publikování, používá stejné nastavení. Obvykle k tomuto problému může dojít, pokud je vlastnost RuntimeIdentifier nastavena při sestavování nebo publikování, ale ne při obnovování. Další informace najdete na stránce https://aka.ms/dotnet-runtime-patch-selection.</target>
        <note>{StrBegin="NETSDK1061: "}
{0} - Package Identifier for platform package
{1} - Restored version of platform package
{2} - Current version of platform package</note>
      </trans-unit>
      <trans-unit id="MissingItemMetadata">
        <source>NETSDK1008: Missing '{0}' metadata on '{1}' item '{2}'.</source>
        <target state="translated">NETSDK1008: Chybí metadata {0} o {1} položky {2}.</target>
        <note>{StrBegin="NETSDK1008: "}</note>
      </trans-unit>
      <trans-unit id="MissingOutputPDBImagePath">
        <source>NETSDK1164: Missing output PDB path in PDB generation mode (OutputPDBImage metadata).</source>
        <target state="translated">NETSDK1164: V režimu generování PDB chybí výstupní cesta PDB (metadata OutputPDBImage).</target>
        <note>{StrBegin="NETSDK1164: "}</note>
      </trans-unit>
      <trans-unit id="MissingOutputR2RImageFileName">
        <source>NETSDK1165: Missing output R2R image path (OutputR2RImage metadata).</source>
        <target state="translated">NETSDK1165: Chybí cesta k výstupní imagi R2R (metadata OutputR2RImage).</target>
        <note>{StrBegin="NETSDK1165: "}</note>
      </trans-unit>
      <trans-unit id="MissingTypeLibraryId">
        <source>NETSDK1171: An integer ID less than 65536 must be provided for type library '{0}' because more than one type library is specified.</source>
        <target state="translated">NETSDK1171: Pro knihovnu typů {0} musí být zadáno celočíselné ID menší než 65536, protože je zadaná více než jedna knihovna typů.</target>
        <note>{StrBegin="NETSDK1171: "}</note>
      </trans-unit>
      <trans-unit id="MultipleFilesResolved">
        <source>NETSDK1021: More than one file found for {0}</source>
        <target state="translated">NETSDK1021: Pro {0} se našel více než jeden soubor.</target>
        <note>{StrBegin="NETSDK1021: "}</note>
      </trans-unit>
      <trans-unit id="NETFrameworkToNonBuiltInNETStandard">
        <source>NETSDK1069: This project uses a library that targets .NET Standard 1.5 or higher, and the project targets a version of .NET Framework that doesn't have built-in support for that version of .NET Standard. Visit https://aka.ms/net-standard-known-issues for a set of known issues. Consider retargeting to .NET Framework 4.7.2.</source>
        <target state="translated">NETSDK1069: Tento projekt používá knihovnu, která cílí na .NET Standard 1.5 nebo vyšší, a projekt cílí na verzi .NET Frameworku, která nemá integrovanou podporu pro tuto verzi .NET Standardu. Podívejte na stránku https://aka.ms/net-standard-known-issues, kde najdete sadu známých problémů. Zvažte změnu cíle na .NET Framework 4.7.2.</target>
        <note>{StrBegin="NETSDK1069: "}</note>
      </trans-unit>
      <trans-unit id="NETFrameworkWithoutUsingNETSdkDefaults">
        <source>NETSDK1115: The current .NET SDK does not support .NET Framework without using .NET SDK Defaults. It is likely due to a mismatch between C++/CLI project CLRSupport property and TargetFramework.</source>
        <target state="translated">NETSDK1115: Aktuální sada .NET SDK nepodporuje .NET Framework bez použití výchozích nastavení .NET SDK. Pravděpodobně došlo k neshodě mezi vlastnostmi CLRSupport projektu C++/CLI a TargetFramework.</target>
        <note>{StrBegin="NETSDK1115: "}</note>
      </trans-unit>
      <trans-unit id="Net6NotCompatibleWithDev16">
        <source>NETSDK1182: Targeting .NET 6.0 or higher in Visual Studio 2019 is not supported.</source>
        <target state="translated">NETSDK1182: Cílení na .NET 6.0 nebo vyšší ve Visual Studio 2019 se nepodporuje.</target>
        <note>{StrBegin="NETSDK1182: "}</note>
      </trans-unit>
      <trans-unit id="Net7NotCompatibleWithDev173">
        <source>NETSDK1192: Targeting .NET 7.0 or higher in Visual Studio 2022 17.3 is not supported.</source>
        <target state="translated">NETSDK1192: Cílení na .NET 7.0 nebo vyšší se ve Visual Studiu 2022 17.3 nepodporuje.</target>
        <note>{StrBegin="NETSDK1192: "}</note>
      </trans-unit>
      <trans-unit id="NoAppHostAvailable">
        <source>NETSDK1084: There is no application host available for the specified RuntimeIdentifier '{0}'.</source>
        <target state="translated">NETSDK1084: Pro zadaný identifikátor RuntimeIdentifier {0} není k dispozici žádný hostitel aplikace.</target>
        <note>{StrBegin="NETSDK1084: "}</note>
      </trans-unit>
      <trans-unit id="NoBuildRequested">
        <source>NETSDK1085: The 'NoBuild' property was set to true but the 'Build' target was invoked.</source>
        <target state="translated">NETSDK1085: Vlastnost NoBuild se nastavila na true, ale vyvolal se cíl Build.</target>
        <note>{StrBegin="NETSDK1085: "}</note>
      </trans-unit>
      <trans-unit id="NoCompatibleTargetFramework">
        <source>NETSDK1002: Project '{0}' targets '{2}'. It cannot be referenced by a project that targets '{1}'.</source>
        <target state="translated">NETSDK1002: Cílem projektu {0} je {2}. Nemůže na něj odkazovat projekt, jehož cílem je {1}.</target>
        <note>{StrBegin="NETSDK1002: "}</note>
      </trans-unit>
      <trans-unit id="NoRuntimePackAvailable">
        <source>NETSDK1082: There was no runtime pack for {0} available for the specified RuntimeIdentifier '{1}'.</source>
        <target state="translated">NETSDK1082: Pro zadaný identifikátor RuntimeIdentifier {1} nebyl k dispozici žádný balíček modulu runtime {0}.</target>
        <note>{StrBegin="NETSDK1082: "}</note>
      </trans-unit>
      <trans-unit id="NoRuntimePackInformation">
        <source>NETSDK1132: No runtime pack information was available for {0}.</source>
        <target state="translated">NETSDK1132: Pro {0} nebyly k dispozici žádné informace o balíčcích modulu runtime.</target>
        <note>{StrBegin="NETSDK1132: "}</note>
      </trans-unit>
      <trans-unit id="NoSupportComSelfContained">
        <source>NETSDK1128: COM hosting does not support self-contained deployments.</source>
        <target state="translated">NETSDK1128: Hostování modelů COM nepodporuje samostatná nasazení.</target>
        <note>{StrBegin="NETSDK1128: "}</note>
      </trans-unit>
      <trans-unit id="NoSupportCppEnableComHosting">
        <source>NETSDK1119: C++/CLI projects targeting .NET Core cannot use EnableComHosting=true.</source>
        <target state="translated">NETSDK1119: Projekty C++/CLI cílené na rozhraní .NET Core nemůžou používat EnableComHosting=true.</target>
        <note>{StrBegin="NETSDK1119: "}</note>
      </trans-unit>
      <trans-unit id="NoSupportCppNonDynamicLibraryDotnetCore">
        <source>NETSDK1116: C++/CLI projects targeting .NET Core must be dynamic libraries.</source>
        <target state="translated">NETSDK1116: Projekty C++/CLI cílené na rozhraní .NET Core musí být dynamické knihovny.</target>
        <note>{StrBegin="NETSDK1116: "}</note>
      </trans-unit>
      <trans-unit id="NoSupportCppPackDotnetCore">
        <source>NETSDK1118: C++/CLI projects targeting .NET Core cannot be packed.</source>
        <target state="translated">NETSDK1118: Projekty C++/CLI cílené na rozhraní .NET Core nelze zabalit.</target>
        <note>{StrBegin="NETSDK1118: "}</note>
      </trans-unit>
      <trans-unit id="NoSupportCppPublishDotnetCore">
        <source>NETSDK1117: Does not support publish of C++/CLI project targeting dotnet core.</source>
        <target state="translated">NETSDK1117: Nepodporuje publikování projektu C++/CLI, který cílí na dotnet core.</target>
        <note>{StrBegin="NETSDK1117: "}</note>
      </trans-unit>
      <trans-unit id="NoSupportCppSelfContained">
        <source>NETSDK1121: C++/CLI projects targeting .NET Core cannot use SelfContained=true.</source>
        <target state="translated">NETSDK1121: Projekty C++/CLI cílené na rozhraní .NET Core nemůžou používat SelfContained=true.</target>
        <note>{StrBegin="NETSDK1121: "}</note>
      </trans-unit>
      <trans-unit id="NonPortableRuntimeIdentifierDetected">
        <source>NETSDK1206: Found version-specific or distribution-specific runtime identifier(s): {0}. Affected libraries: {1}. In .NET 8.0 and higher, assets for version-specific and distribution-specific runtime identifiers will not be found by default. See https://aka.ms/dotnet/rid-usage for details.</source>
        <target state="new">NETSDK1206: Found version-specific or distribution-specific runtime identifier(s): {0}. Affected libraries: {1}. In .NET 8.0 and higher, assets for version-specific and distribution-specific runtime identifiers will not be found by default. See https://aka.ms/dotnet/rid-usage for details.</target>
        <note>{StrBegin="NETSDK1206: "}</note>
      </trans-unit>
      <trans-unit id="NonSelfContainedExeCannotReferenceSelfContained">
        <source>NETSDK1151: The referenced project '{0}' is a self-contained executable.  A self-contained executable cannot be referenced by a non self-contained executable.  For more information, see https://aka.ms/netsdk1151</source>
        <target state="translated">NETSDK1151: odkazovaný projekt {0} je samostatně obsažený spustitelný soubor.  Na samostatně obsažený spustitelný soubor se nedá odkazovat pomocí spustitelného souboru, který není samostatně obsažený. Další informace najdete na https://aka.ms/netsdk1151</target>
        <note>{StrBegin="NETSDK1151: "}</note>
      </trans-unit>
      <trans-unit id="PDBGeneratorInputExecutableNotFound">
        <source>NETSDK1162: PDB generation: R2R executable '{0}' not found.</source>
        <target state="translated">NETSDK1162: Generování PDB: Spustitelný soubor R2R {0} se nenašel.</target>
        <note>{StrBegin="NETSDK1162: "}</note>
      </trans-unit>
      <trans-unit id="PackAsToolCannotSupportSelfContained">
        <source>NETSDK1053: Pack as tool does not support self contained.</source>
        <target state="translated">NETSDK1053: Zabalit jako nástroj nepodporuje nezávislost.</target>
        <note>{StrBegin="NETSDK1053: "}</note>
      </trans-unit>
      <trans-unit id="PackAsToolCannotSupportTargetPlatformIdentifier">
        <source>NETSDK1146: PackAsTool does not support TargetPlatformIdentifier being set. For example, TargetFramework cannot be net5.0-windows, only net5.0. PackAsTool also does not support UseWPF or UseWindowsForms when targeting .NET 5 and higher.</source>
        <target state="translated">NETSDK1146: PackAsTool nepodporuje nastavení TargetPlatformIdentifier. Například TargetFramework nemůže být net5.0-windows, jedině net5.0. PackAsTool zároveň nepodporuje UseWPF ani UseWindowsForms při cílení na rozhraní .NET 5 nebo vyšší.</target>
        <note>{StrBegin="NETSDK1146: "}</note>
      </trans-unit>
      <trans-unit id="PackageContainsIncorrectlyCasedLocale">
        <source>NETSDK1187: Package {0} {1} has a resource with the locale '{2}'. This locale has been normalized to the standard format '{3}' to prevent casing issues in the build. Consider notifying the package author about this casing issue.</source>
        <target state="translated">NETSDK1187: Balíček {0} {1} má prostředek s národním prostředím {2}. Toto národní prostředí se normalizovalo do standardního formátu {3}, aby se zabránilo problémům s malými a velkými písmeny v sestavení. Zvažte možnost upozornit na tento problém autora balíčku.</target>
        <note>Error code is NETSDK1187. 0 is a package name, 1 is a package version, 2 is the incorrect locale string, and 3 is the correct locale string.</note>
      </trans-unit>
      <trans-unit id="PackageContainsUnknownLocale">
        <source>NETSDK1188: Package {0} {1} has a resource with the locale '{2}'. This locale is not recognized by .NET. Consider notifying the package author that it appears to be using an invalid locale.</source>
        <target state="translated">NETSDK1188: Balíček {0} {1} má prostředek s národním prostředím {2}. Toto národní prostředí není rozpoznáno rozhraním .NET. Doporučujeme upozornit autora balíčku, že se zdá, že používá neplatné národní prostředí.</target>
        <note>Error code is NETSDK1188. 0 is a package name, 1 is a package version, and 2 is the incorrect locale string</note>
      </trans-unit>
      <trans-unit id="PackageNotFound">
        <source>NETSDK1064: Package {0}, version {1} was not found. It might have been deleted since NuGet restore. Otherwise, NuGet restore might have only partially completed, which might have been due to maximum path length restrictions.</source>
        <target state="translated">NETSDK1064: Balíček {0} verze {1} se nenašel. Je možné, že se od obnovení NuGet odstranil. Jinak je možné, že obnovení NuGet se provedlo jenom částečně, důvodem mohla být omezení pro maximální délku cesty.</target>
        <note>{StrBegin="NETSDK1064: "}</note>
      </trans-unit>
      <trans-unit id="PackageReferenceOverrideWarning">
        <source>NETSDK1023: A PackageReference for '{0}' was included in your project. This package is implicitly referenced by the .NET SDK and you do not typically need to reference it from your project. For more information, see {1}</source>
        <target state="translated">NETSDK1023: Do projektu byl zahrnut odkaz na balíček pro {0}. Na tento balíček implicitně odkazuje sada .NET SDK, takže na něj zpravidla nemusíte odkazovat z projektu. Další informace najdete na adrese {1}.</target>
        <note>{StrBegin="NETSDK1023: "}</note>
      </trans-unit>
      <trans-unit id="PackageReferenceVersionNotRecommended">
        <source>NETSDK1071: A PackageReference to '{0}' specified a Version of `{1}`. Specifying the version of this package is not recommended. For more information, see https://aka.ms/sdkimplicitrefs</source>
        <target state="translated">NETSDK1071: PackageReference na balíček {0} určuje verzi {1}. Určení verze tohoto balíčku se nedoporučuje. Další informace najdete na adrese https://aka.ms/sdkimplicitrefs.</target>
        <note>{StrBegin="NETSDK1071: "}</note>
      </trans-unit>
      <trans-unit id="PlaceholderRunCommandProjectAbbreviationDeprecated">
        <source>NETSDK1174: Placeholder</source>
        <target state="translated">NETSDK1174: Zástupný symbol</target>
        <note>{StrBegin="NETSDK1174: "} - This string is not used here, but is a placeholder for the error code, which is used by the "dotnet run" command.</note>
      </trans-unit>
      <trans-unit id="Prefer32BitIgnoredForNetCoreApp">
        <source>NETSDK1189: Prefer32Bit is not supported and has no effect for netcoreapp target.</source>
        <target state="translated">NETSDK1189: Prefer32Bit se nepodporuje a nemá žádný vliv na cíl netcoreapp.</target>
        <note>{StrBegin="NETSDK1189: "}</note>
      </trans-unit>
      <trans-unit id="ProjectAssetsConsumedWithoutMSBuildProjectPath">
        <source>NETSDK1011: Assets are consumed from project '{0}', but no corresponding MSBuild project path was  found in '{1}'.</source>
        <target state="translated">NETSDK1011: Prostředky se používají z projektu {0}, ale v {1} se nenašla odpovídající cesta k projektu MSBuild.</target>
        <note>{StrBegin="NETSDK1011: "}</note>
      </trans-unit>
      <trans-unit id="ProjectContainsObsoleteDotNetCliTool">
        <source>NETSDK1059: The tool '{0}' is now included in the .NET SDK. Information on resolving this warning is available at (https://aka.ms/dotnetclitools-in-box).</source>
        <target state="translated">NETSDK1059: Nástroj {0} je teď zahrnutý v sadě .NET SDK. Informace o tom, jak vyřešit toto upozornění, jsou dostupné na adrese https://aka.ms/dotnetclitools-in-box.</target>
        <note>{StrBegin="NETSDK1059: "}</note>
      </trans-unit>
      <trans-unit id="ProjectToolOnlySupportTFMLowerThanNetcoreapp22">
        <source>NETSDK1093: Project tools (DotnetCliTool) only support targeting .NET Core 2.2 and lower.</source>
        <target state="translated">NETSDK1093: Nástroje projektu (DotnetCliTool) podporují jen cílení na .NET Core 2.2 a nižší.</target>
        <note>{StrBegin="NETSDK1093: "}</note>
      </trans-unit>
      <trans-unit id="PublishProfileNotPresent">
        <source>NETSDK1198: A publish profile with the name '{0}' was not found in the project. Set the PublishProfile property to a valid file name.</source>
        <target state="translated">NETSDK1198: Profil publikování s názvem {0} se v projektu nenašel. Nastavte vlastnost PublishProfile na platný název souboru.</target>
        <note>{StrBegin="NETSDK1198: "}</note>
      </trans-unit>
      <trans-unit id="PublishReadyToRunRequiresVersion30">
        <source>NETSDK1122: ReadyToRun compilation will be skipped because it is only supported for .NET Core 3.0 or higher.</source>
        <target state="translated">NETSDK1122: Kompilace ReadyToRun se přeskočí, protože se podporuje jen pro architekturu .NET Core 3.0 a vyšší.</target>
        <note>{StrBegin="NETSDK1122: "}</note>
      </trans-unit>
      <trans-unit id="PublishSelfContainedMustBeBool">
        <source>NETSDK1193: If PublishSelfContained is set, it must be either true or false. The value given was '{0}'.</source>
        <target state="translated">NETSDK1193: Pokud je nastavená hodnota PublishSelfContained, musí být buď true, nebo false. Zadaná hodnota byla {0}.</target>
        <note>{StrBegin="NETSDK1193: "}</note>
      </trans-unit>
      <trans-unit id="PublishSingleFileRequiresVersion30">
        <source>NETSDK1123: Publishing an application to a single-file requires .NET Core 3.0 or higher.</source>
        <target state="translated">NETSDK1123: Publikování aplikace do jednoho souboru vyžaduje architekturu .NET Core 3.0 nebo vyšší.</target>
        <note>{StrBegin="NETSDK1123: "}</note>
      </trans-unit>
      <trans-unit id="PublishTrimmedRequiresVersion30">
        <source>NETSDK1124: Trimming assemblies requires .NET Core 3.0 or higher.</source>
        <target state="translated">NETSDK1124: Oříznutí sestavení vyžaduje architekturu .NET Core 3.0 nebo vyšší.</target>
        <note>{StrBegin="NETSDK1124: "}</note>
      </trans-unit>
      <trans-unit id="PublishUnsupportedWithoutTargetFramework">
        <source>NETSDK1129: The 'Publish' target is not supported without specifying a target framework. The current project targets multiple frameworks, you must specify one of the following frameworks in order to publish: {0}</source>
        <target state="new">NETSDK1129: The 'Publish' target is not supported without specifying a target framework. The current project targets multiple frameworks, you must specify one of the following frameworks in order to publish: {0}</target>
        <note>{StrBegin="NETSDK1129: "}</note>
      </trans-unit>
      <trans-unit id="ReadyToRunCompilationFailed">
        <source>NETSDK1096: Optimizing assemblies for performance failed. You can either exclude the failing assemblies from being optimized, or set the PublishReadyToRun property to false.</source>
        <target state="translated">NETSDK1096: Nepovedlo se optimalizovat sestavení pro výkonnost. Můžete buď vyloučit neúspěšná sestavení z optimalizace, nebo nastavit vlastnost PublishReadyToRun na false.</target>
        <note>{StrBegin="NETSDK1096: "}</note>
      </trans-unit>
      <trans-unit id="ReadyToRunCompilationHasWarnings_Info">
        <source>Some ReadyToRun compilations emitted warnings, indicating potential missing dependencies. Missing dependencies could potentially cause runtime failures. To show the warnings, set the PublishReadyToRunShowWarnings property to true.</source>
        <target state="translated">Některé kompilace ReadyToRun vygenerovaly upozornění a označují možné chybějící závislosti. Chybějící závislosti můžou způsobit chyby modulu runtime. Pokud si chcete upozornění zobrazit, nastavte vlastnost PublishReadyToRunShowWarnings na true.</target>
        <note />
      </trans-unit>
      <trans-unit id="ReadyToRunNoValidRuntimePackageError">
        <source>NETSDK1094: Unable to optimize assemblies for performance: a valid runtime package was not found. Either set the PublishReadyToRun property to false, or use a supported runtime identifier when publishing. When targeting .NET 6 or higher, make sure to restore packages with the PublishReadyToRun property set to true.</source>
        <target state="needs-review-translation">NETSDK1094: Sestavení nelze optimalizovat z hlediska výkonu: nebyl nalezen platný balíček modulu runtime. Buď nastavte vlastnost PublishReadyToRun na hodnotu false, nebo při publikování použijte podporovaný identifikátor modulu runtime. Při cílení na .NET 6 nebo vyšší nezapomeňte obnovit balíčky s vlastností PublishReadyToRun nastavenou na hodnotu true.</target>
        <note>{StrBegin="NETSDK1094: "}</note>
      </trans-unit>
      <trans-unit id="ReadyToRunTargetNotSupportedError">
        <source>NETSDK1095: Optimizing assemblies for performance is not supported for the selected target platform or architecture. Please verify you are using a supported runtime identifier, or set the PublishReadyToRun property to false.</source>
        <target state="translated">NETSDK1095: Optimalizace sestavení z hlediska výkonu není u vybrané cílové platformy nebo architektury podporovaná. Ujistěte se prosím, že používáte podporovaný identifikátor modulu runtime, nebo nastavte vlastnost PublishReadyToRun na false.</target>
        <note>{StrBegin="NETSDK1095: "}</note>
      </trans-unit>
      <trans-unit id="RollForwardRequiresVersion30">
        <source>NETSDK1103: RollForward setting is only supported on .NET Core 3.0 or higher.</source>
        <target state="translated">NETSDK1103: Nastavení RollForward je podporováno pouze pro .NET Core 3.0 nebo vyšší.</target>
        <note>{StrBegin="NETSDK1103: "}</note>
      </trans-unit>
      <trans-unit id="RuntimeIdentifierNotRecognized">
        <source>NETSDK1083: The specified RuntimeIdentifier '{0}' is not recognized.</source>
        <target state="translated">NETSDK1083: Zadaný identifikátor RuntimeIdentifier {0} se nerozpoznal.</target>
        <note>{StrBegin="NETSDK1083: "}</note>
      </trans-unit>
      <trans-unit id="RuntimeIdentifierWasNotSpecified">
        <source>NETSDK1028: Specify a RuntimeIdentifier</source>
        <target state="translated">NETSDK1028: Zadejte parametr RuntimeIdentifier.</target>
        <note>{StrBegin="NETSDK1028: "}</note>
      </trans-unit>
      <trans-unit id="RuntimeIdentifierWillNoLongerImplySelfContained">
        <source>NETSDK1201: For projects targeting .NET 8.0 and higher, specifying a RuntimeIdentifier will no longer produce a self contained app by default. To continue building self-contained apps, set the SelfContained property to true or use the --self-contained argument.</source>
        <target state="new">NETSDK1201: For projects targeting .NET 8.0 and higher, specifying a RuntimeIdentifier will no longer produce a self contained app by default. To continue building self-contained apps, set the SelfContained property to true or use the --self-contained argument.</target>
        <note>{StrBegin="NETSDK1201: "}</note>
      </trans-unit>
      <trans-unit id="RuntimeListNotFound">
        <source>NETSDK1109: Runtime list file '{0}' was not found. Report this error to the .NET team here: https://aka.ms/dotnet-sdk-issue.</source>
        <target state="translated">NETSDK1109: Soubor seznamu modulu runtime {0} nebyl nalezen. Tady můžete tuto chybu nahlásit týmu .NET: https://aka.ms/dotnet-sdk-issue.</target>
        <note>{StrBegin="NETSDK1109: "}</note>
      </trans-unit>
      <trans-unit id="RuntimePackNotDownloaded">
        <source>NETSDK1112: The runtime pack for {0} was not downloaded. Try running a NuGet restore with the RuntimeIdentifier '{1}'.</source>
        <target state="translated">NETSDK1112: Balíček modulu runtime pro {0} se nestáhl. Zkuste spustit obnovení NuGet s identifikátorem RuntimeIdentifier {1}.</target>
        <note>{StrBegin="NETSDK1112: "}</note>
      </trans-unit>
      <trans-unit id="RuntimePackNotRestored_TransitiveDisabled">
        <source>NETSDK1185: The Runtime Pack for FrameworkReference '{0}' was not available. This may be because DisableTransitiveFrameworkReferenceDownloads was set to true.</source>
        <target state="translated">NETSDK1185: Sada Runtime Pack pro FrameworkReference {0} nebyla k dispozici. Důvodem může být to, že vlastnost DisableTransitiveFrameworkReferenceDownloads byla nastavena na hodnotu true.</target>
        <note>{StrBegin="NETSDK1185: "}</note>
      </trans-unit>
      <trans-unit id="SelfContainedExeCannotReferenceNonSelfContained">
        <source>NETSDK1150: The referenced project '{0}' is a non self-contained executable.  A non self-contained executable cannot be referenced by a self-contained executable.  For more information, see https://aka.ms/netsdk1150</source>
        <target state="translated">NETSDK1150: odkazovaný projekt {0} je spustitelný soubor, který není samostatně obsažený.  Na spustitelný soubor, který není samostatně obsažený, nelze odkazovat pomocí samostatně obsaženého spustitelného souboru. Další informace najdete na https://aka.ms/netsdk1150</target>
        <note>{StrBegin="NETSDK1150: "}</note>
      </trans-unit>
      <trans-unit id="SelfContainedOptionShouldBeUsedWithRuntime">
        <source>NETSDK1179: One of '--self-contained' or '--no-self-contained' options are required when '--runtime' is used.</source>
        <target state="translated">NETSDK1179: Při použití příkazu --runtime je vyžadována jedna z možností --self-contained nebo --no-self-contained.</target>
        <note>{StrBegin="NETSDK1179: "}{Locked="--self-contained"}{Locked="--no-self-contained"}{Locked="--runtime"}</note>
      </trans-unit>
      <trans-unit id="SkippingAdditionalProbingPaths">
        <source>NETSDK1048: 'AdditionalProbingPaths' were specified for GenerateRuntimeConfigurationFiles, but are being skipped because 'RuntimeConfigDevPath' is empty.</source>
        <target state="translated">NETSDK1048: Cesty AdditionalProbingPaths byly zadány pro GenerateRuntimeConfigurationFiles, ale vynechávají se, protože RuntimeConfigDevPath je prázdné.</target>
        <note>{StrBegin="NETSDK1048: "}</note>
      </trans-unit>
      <trans-unit id="SolutionProjectConfigurationsConflict">
        <source>NETSDK1197: Multiple solution project(s) contain conflicting '{0}' values; ensure the values match. Consider using a Directory.build.props file to set the property for all projects. Conflicting projects:
{1}</source>
        <target state="new">NETSDK1197: Multiple solution project(s) contain conflicting '{0}' values; ensure the values match. Consider using a Directory.build.props file to set the property for all projects. Conflicting projects:
{1}</target>
        <note>{StrBegin="NETSDK1197: "}</note>
      </trans-unit>
      <trans-unit id="TargetFrameworkIsEol">
        <source>NETSDK1138: The target framework '{0}' is out of support and will not receive security updates in the future. Please refer to {1} for more information about the support policy.</source>
        <target state="translated">NETSDK1138: Cílová architektura {0} se nepodporuje a v budoucnu už nebude dostávat aktualizace zabezpečení. Další informace o zásadách podpory najdete tady: {1}</target>
        <note>{StrBegin="NETSDK1138: "}</note>
      </trans-unit>
      <trans-unit id="TargetFrameworkWithSemicolon">
        <source>NETSDK1046: The TargetFramework value '{0}' is not valid. To multi-target, use the 'TargetFrameworks' property instead.</source>
        <target state="translated">NETSDK1046: Hodnota TargetFramework {0} není platná. Pokud chcete cílit na více cílů, použijte raději vlastnost TargetFrameworks.</target>
        <note>{StrBegin="NETSDK1046: "}</note>
      </trans-unit>
      <trans-unit id="TargetingApphostPackMissingCannotRestore">
        <source>NETSDK1145: The {0} pack is not installed and NuGet package restore is not supported. Upgrade Visual Studio, remove global.json if it specifies a certain SDK version, and uninstall the newer SDK. For more options visit   https://aka.ms/targeting-apphost-pack-missing  Pack Type:{0}, Pack directory: {1}, targetframework: {2}, Pack PackageId: {3}, Pack Package Version: {4}</source>
        <target state="translated">NETSDK1145: Balíček {0} není nainstalovaný a obnovení balíčku NuGet se nepodporuje. Upgradujte Visual Studio, odeberte global.json, protože určuje konkrétní verzi sady SDK, a odinstalujte novější sadu SDK. Další možnosti najdete na adrese https://aka.ms/targeting-apphost-pack-missing. Typ balíčku: {0}, adresář balíčku: {1}, targetframework: {2}, PackageId balíčku: {3}, verze balíčku: {4}</target>
        <note>{StrBegin="NETSDK1145: "}</note>
      </trans-unit>
      <trans-unit id="TargetingPackNeedsRestore">
        <source>NETSDK1127: The targeting pack {0} is not installed. Please restore and try again.</source>
        <target state="translated">NETSDK1127: Targeting Pack {0} není nainstalovaný. Obnovte ho prosím a zkuste to znovu.</target>
        <note>{StrBegin="NETSDK1127: "}</note>
      </trans-unit>
      <trans-unit id="TargetingPackNotRestored_TransitiveDisabled">
        <source>NETSDK1184: The Targeting Pack for FrameworkReference '{0}' was not available. This may be because DisableTransitiveFrameworkReferenceDownloads was set to true.</source>
        <target state="translated">NETSDK1184: Balíček cílení pro FrameworkReference {0} nebyl k dispozici. Důvodem může být to, že vlastnost DisableTransitiveFrameworkReferenceDownloads byla nastavena na hodnotu true.</target>
        <note>{StrBegin="NETSDK1184: "}</note>
      </trans-unit>
      <trans-unit id="TrimmingWindowsFormsIsNotSupported">
        <source>NETSDK1175: Windows Forms is not supported or recommended with trimming enabled. Please go to https://aka.ms/dotnet-illink/windows-forms for more details.</source>
        <target state="translated">NETSDK1175: Model Windows Forms se nepodporuje nebo se nedoporučuje používat, pokud je povoleno ořezávání. Přejděte prosím na https://aka.ms/dotnet-illink/windows-forms, kde najdete další podrobnosti.</target>
        <note>{StrBegin="NETSDK1175: "}</note>
      </trans-unit>
      <trans-unit id="TrimmingWpfIsNotSupported">
        <source>NETSDK1168: WPF is not supported or recommended with trimming enabled. Please go to https://aka.ms/dotnet-illink/wpf for more details.</source>
        <target state="translated">NETSDK1168: WPF (Windows Presentation Foundation) se nepodporuje nebo se nedoporučuje používat, pokud je povoleno ořezávání. Přejděte prosím na https://aka.ms/dotnet-illink/wpf, kde najdete další podrobnosti.</target>
        <note>{StrBegin="NETSDK1168: "}</note>
      </trans-unit>
      <trans-unit id="TypeLibraryDoesNotExist">
        <source>NETSDK1172: The provided type library '{0}' does not exist.</source>
        <target state="translated">NETSDK1172: Poskytnutá knihovna typů {0} neexistuje.</target>
        <note>{StrBegin="NETSDK1172: "}</note>
      </trans-unit>
      <trans-unit id="UnableToFindResolvedPath">
        <source>NETSDK1016: Unable to find resolved path for '{0}'.</source>
        <target state="translated">NETSDK1016: Nepodařilo se najít vyhodnocenou cestu pro {0}.</target>
        <note>{StrBegin="NETSDK1016: "}</note>
      </trans-unit>
      <trans-unit id="UnableToUsePackageAssetsCache_Info">
        <source>Unable to use package assets cache due to I/O error. This can occur when the same project is built more than once in parallel. Performance may be degraded, but the build result will not be impacted.</source>
        <target state="translated">Kvůli V/V chybě se nedá použít mezipaměť prostředků balíčku. Tento problém může nastat, když se stejný projekt sestavuje současně více než jednou. Může se snížit výkon, ale výsledek sestavení to neovlivní.</target>
        <note />
      </trans-unit>
      <trans-unit id="UnexpectedFileType">
        <source>NETSDK1012: Unexpected file type for '{0}'. Type is both '{1}' and '{2}'.</source>
        <target state="translated">NETSDK1012: Neočekávaný typ souboru pro {0}. Typ je {1} i {2}.</target>
        <note>{StrBegin="NETSDK1012: "}</note>
      </trans-unit>
      <trans-unit id="UnknownFrameworkReference">
        <source>NETSDK1073: The FrameworkReference '{0}' was not recognized</source>
        <target state="translated">NETSDK1073: Odkaz FrameworkReference {0} se nerozpoznal.</target>
        <note>{StrBegin="NETSDK1073: "}</note>
      </trans-unit>
      <trans-unit id="UnknownFrameworkReference_MauiEssentials">
        <source>NETSDK1186: This project depends on Maui Essentials through a project or NuGet package reference, but doesn't declare that dependency explicitly. To build this project, you must set the UseMauiEssentials property to true (and install the Maui workload if necessary).</source>
        <target state="translated">NETSDK1186: Tento projekt závisí na Maui Essentials prostřednictvím odkazu na projekt nebo balíček NuGet, ale nedeklaruje tuto závislost explicitně. Pokud chcete tento projekt sestavit, musíte nastavit vlastnost UseMauiEssentials na true (a v případě potřeby nainstalovat úlohu Maui).</target>
        <note>{StrBegin="NETSDK1186: "}</note>
      </trans-unit>
      <trans-unit id="UnnecessaryWindowsDesktopSDK">
        <source>NETSDK1137: It is no longer necessary to use the Microsoft.NET.Sdk.WindowsDesktop SDK. Consider changing the Sdk attribute of the root Project element to 'Microsoft.NET.Sdk'.</source>
        <target state="translated">NETSDK1137: Sadu Microsoft.NET.Sdk.WindowsDesktop SDK už není nutné používat. Zvažte možnost změnit atribut SDK kořenového elementu Project na Microsoft.NET.Sdk.</target>
        <note>{StrBegin="NETSDK1137: "}</note>
      </trans-unit>
      <trans-unit id="UnrecognizedPreprocessorToken">
        <source>NETSDK1009: Unrecognized preprocessor token '{0}' in '{1}'.</source>
        <target state="translated">NETSDK1009: Nerozpoznaný token preprocesoru {0} v {1}.</target>
        <note>{StrBegin="NETSDK1009: "}</note>
      </trans-unit>
      <trans-unit id="UnresolvedTargetingPack">
        <source>NETSDK1081: The targeting pack for {0} was not found. You may be able to resolve this by running a NuGet restore on the project.</source>
        <target state="translated">NETSDK1081: Balíček Targeting Pack pro {0} se nenašel. Možná to budete moct vyřešit tak, že v projektu spustíte obnovení NuGet.</target>
        <note>{StrBegin="NETSDK1081: "}</note>
      </trans-unit>
      <trans-unit id="UnsupportedFramework">
        <source>NETSDK1019: {0} is an unsupported framework.</source>
        <target state="translated">NETSDK1019: {0} není podporovaná architektura.</target>
        <note>{StrBegin="NETSDK1019: "}</note>
      </trans-unit>
      <trans-unit id="UnsupportedRuntimeIdentifier">
        <source>NETSDK1056: Project is targeting runtime '{0}' but did not resolve any runtime-specific packages. This runtime may not be supported by the target framework.</source>
        <target state="translated">NETSDK1056: Cílem projektu je modul runtime {0}, ale nepřeložil žádné balíčky specifické pro modul runtime. Tento modul runtime nemusí cílová architektura podporovat.</target>
        <note>{StrBegin="NETSDK1056: "}</note>
      </trans-unit>
      <trans-unit id="UnsupportedSDKVersionForNetStandard20">
        <source>NETSDK1050: The version of Microsoft.NET.Sdk used by this project is insufficient to support references to libraries targeting .NET Standard 1.5 or higher.  Please install version 2.0 or higher of the .NET Core SDK.</source>
        <target state="translated">NETSDK1050: Verze sady Microsoft.NET.Sdk používaná tímto projektem nestačí pro podporu odkazů na knihovny, jejichž cílovým rozhraním je .NET Standard 1.5 nebo vyšší. Nainstalujte verzi 2.0 nebo vyšší sady .NET Core SDK.</target>
        <note>{StrBegin="NETSDK1050: "}</note>
      </trans-unit>
      <trans-unit id="UnsupportedTargetFrameworkVersion">
        <source>NETSDK1045: The current .NET SDK does not support targeting {0} {1}.  Either target {0} {2} or lower, or use a version of the .NET SDK that supports {0} {1}.</source>
        <target state="translated">NETSDK1045: Aktuální sada .NET SDK nepodporuje cílení {0} {1}. Buď zacilte {0} {2} nebo nižší, nebo použijte verzi sady .NET SDK, která podporuje {0} {1}.</target>
        <note>{StrBegin="NETSDK1045: "}</note>
      </trans-unit>
      <trans-unit id="UnsupportedTargetPlatformIdentifier">
        <source>NETSDK1139: The target platform identifier {0} was not recognized.</source>
        <target state="translated">NETSDK1139: Identifikátor cílové platformy {0} se nerozpoznal.</target>
        <note>{StrBegin="NETSDK1139: "}</note>
      </trans-unit>
<<<<<<< HEAD
      <trans-unit id="UseArtifactsOutputRequiresDirectoryBuildProps">
        <source>NETSDK1200: If UseArtifactsPath is set to true and ArtifactsPath is not set, there must be a Directory.Build.props file in order to determine where the artifacts folder should be located.</source>
        <target state="new">NETSDK1200: If UseArtifactsPath is set to true and ArtifactsPath is not set, there must be a Directory.Build.props file in order to determine where the artifacts folder should be located.</target>
        <note>{StrBegin="NETSDK1200: "}</note>
=======
      <trans-unit id="UnsupportedTargetPlatformIdentifierWithWorkloadsDisabled">
        <source>NETSDK1208: The target platform identifier {0} was not recognized. This is because MSBuildEnableWorkloadResolver is set to false which disables .NET SDK Workloads which is required for this identifer. Unset this environment variable or MSBuild property to enable workloads.</source>
        <target state="new">NETSDK1208: The target platform identifier {0} was not recognized. This is because MSBuildEnableWorkloadResolver is set to false which disables .NET SDK Workloads which is required for this identifer. Unset this environment variable or MSBuild property to enable workloads.</target>
        <note>{StrBegin="NETSDK1208: "}</note>
>>>>>>> 46ff42eb
      </trans-unit>
      <trans-unit id="UseWpfOrUseWindowsFormsRequiresWindowsDesktopFramework">
        <source>NETSDK1107: Microsoft.NET.Sdk.WindowsDesktop is required to build Windows desktop applications. 'UseWpf' and 'UseWindowsForms' are not supported by the current SDK.</source>
        <target state="translated">NETSDK1107: K sestavování desktopových aplikací pro Windows se vyžaduje Microsoft.NET.Sdk.WindowsDesktop. Aktuální verze sady SDK nepodporuje hodnoty UseWpf a UseWindowsForms.</target>
        <note>{StrBegin="NETSDK1107: "}</note>
      </trans-unit>
      <trans-unit id="UsingPreviewSdk_Info">
        <source>NETSDK1057: You are using a preview version of .NET. See: https://aka.ms/dotnet-support-policy</source>
        <target state="translated">NETSDK1057: Používáte verzi Preview rozhraní .NET. Viz: https://aka.ms/dotnet-support-policy</target>
        <note />
      </trans-unit>
      <trans-unit id="WinMDObjNotSupportedOnTargetFramework">
        <source>NETSDK1131: Producing a managed Windows Metadata component with WinMDExp is not supported when targeting {0}.</source>
        <target state="translated">NETSDK1131: Vytvoření spravované komponenty Metadata Windows s WinMDExp se při cílení na {0} nepodporuje.</target>
        <note>{StrBegin="NETSDK1131: "}</note>
      </trans-unit>
      <trans-unit id="WinMDReferenceNotSupportedOnTargetFramework">
        <source>NETSDK1130: {1} cannot be referenced. Referencing a Windows Metadata component directly when targeting .NET 5 or higher is not supported. For more information, see https://aka.ms/netsdk1130</source>
        <target state="translated">NETSDK1130: {1} nelze odkazovat. Odkazování na komponentu Windows Metadata přímo při cílení na .NET 5 nebo vyšší verzi není podporováno. Pro další informace se podívejte na https://aka.ms/netsdk1130</target>
        <note>{StrBegin="NETSDK1130: "}</note>
      </trans-unit>
      <trans-unit id="WinMDTransitiveReferenceNotSupported">
        <source>NETSDK1149: {0} cannot be referenced because it uses built-in support for WinRT, which is no longer supported in .NET 5 and higher.  An updated version of the component supporting .NET 5 is needed. For more information, see https://aka.ms/netsdk1149</source>
        <target state="translated">NETSDK1149: {0} nelze odkazovat, protože používá vestavěnou podporu pro WinRT, která už není podporována ve verzi .NET 5 a vyšší.  Je potřeba mít aktualizovanou verzi komponenty podporující rozhraní .NET 5. Další informace naleznete v tématu https://aka.ms/netsdk1149</target>
        <note>{StrBegin="NETSDK1149: "}</note>
      </trans-unit>
      <trans-unit id="WindowsDesktopFrameworkRequiresUseWpfOrUseWindowsForms">
        <source>NETSDK1106: Microsoft.NET.Sdk.WindowsDesktop requires 'UseWpf' or 'UseWindowsForms' to be set to 'true'</source>
        <target state="translated">NETSDK1106: Microsoft.NET.Sdk.WindowsDesktop vyžaduje, aby hodnota UseWpf nebo UseWindowsForms byla nastavená na true.</target>
        <note>{StrBegin="NETSDK1106: "}</note>
      </trans-unit>
      <trans-unit id="WindowsDesktopFrameworkRequiresVersion30">
        <source>NETSDK1105: Windows desktop applications are only supported on .NET Core 3.0 or higher.</source>
        <target state="translated">NETSDK1105: Desktopové aplikace pro Windows se podporují jen v .NET Core 3.0 a novějších.</target>
        <note>{StrBegin="NETSDK1105: "}</note>
      </trans-unit>
      <trans-unit id="WindowsDesktopFrameworkRequiresWindows">
        <source>NETSDK1100: To build a project targeting Windows on this operating system, set the EnableWindowsTargeting property to true.</source>
        <target state="translated">NETSDK1100: Pokud chcete v tomto operačním systému sestavit projekt, který cílí na Windows, nastavte vlastnost EnableWindowsTargeting na hodnotu true.</target>
        <note>{StrBegin="NETSDK1100: "}</note>
      </trans-unit>
      <trans-unit id="WindowsDesktopTargetPlatformMustBeWindows">
        <source>NETSDK1136: The target platform must be set to Windows (usually by including '-windows' in the TargetFramework property) when using Windows Forms or WPF, or referencing projects or packages that do so.</source>
        <target state="translated">NETSDK1136: Když se používá Windows Forms nebo WPF nebo se vytvářejí odkazy na projekty, které je používají, musí se cílová platforma nastavit na Windows (obvykle tak, že se ve vlastnosti TargetFramework zadá -windows).</target>
        <note>{StrBegin="NETSDK1136: "}</note>
      </trans-unit>
      <trans-unit id="WindowsSDKVersionConflicts">
        <source>NETSDK1148: A referenced assembly was compiled using a newer version of Microsoft.Windows.SDK.NET.dll. Please update to a newer .NET SDK in order to reference this assembly.</source>
        <target state="translated">NETSDK1148: Odkazované sestavení se zkompilovalo pomocí novější verze Microsoft.Windows.SDK.NET.dll. Pokud chcete odkazovat na toto sestavení, aktualizujte prosím novější sadu .NET SDK.</target>
        <note>{StrBegin="NETSDK1148: "}</note>
      </trans-unit>
      <trans-unit id="WorkloadIsEol">
        <source>NETSDK1202: The workload '{0}' is out of support and will not receive security updates in the future. Please refer to {1} for more information about the support policy.</source>
        <target state="translated">NETSDK1202: Architektura {0} se nepodporuje a v budoucnu už nebude dostávat aktualizace zabezpečení. Další informace o zásadách podpory najdete tady: {1}.</target>
        <note>{StrBegin="NETSDK1202: "}</note>
      </trans-unit>
      <trans-unit id="WorkloadNotAvailable">
        <source>NETSDK1178: The project depends on the following workload packs that do not exist in any of the workloads available in this installation: {0}
You may need to build the project on another operating system or architecture, or update the .NET SDK.</source>
        <target state="translated">NETSDK1178: Projekt závisí na následujících balíčcích úloh, které neexistují v žádné z úloh dostupných v této instalaci: {0}
Možná bude nutné sestavit projekt v jiném operačním systému nebo architektuře nebo aktualizovat sadu .NET SDK.</target>
        <note>{StrBegin="NETSDK1178: "}</note>
      </trans-unit>
      <trans-unit id="WorkloadNotInstalled">
        <source>NETSDK1147: To build this project, the following workloads must be installed: {0}
To install these workloads, run the following command: dotnet workload restore</source>
        <target state="translated">NETSDK1147: k sestavení tohoto projektu musí být nainstalované následující úlohy: {0}
Pokud chcete nainstalovat tyto úlohy, spusťte následující příkaz: dotnet workload restore</target>
        <note>{StrBegin="NETSDK1147: "} LOCALIZATION: Do not localize "dotnet workload restore"</note>
      </trans-unit>
    </body>
  </file>
</xliff><|MERGE_RESOLUTION|>--- conflicted
+++ resolved
@@ -962,17 +962,15 @@
         <target state="translated">NETSDK1139: Identifikátor cílové platformy {0} se nerozpoznal.</target>
         <note>{StrBegin="NETSDK1139: "}</note>
       </trans-unit>
-<<<<<<< HEAD
       <trans-unit id="UseArtifactsOutputRequiresDirectoryBuildProps">
         <source>NETSDK1200: If UseArtifactsPath is set to true and ArtifactsPath is not set, there must be a Directory.Build.props file in order to determine where the artifacts folder should be located.</source>
         <target state="new">NETSDK1200: If UseArtifactsPath is set to true and ArtifactsPath is not set, there must be a Directory.Build.props file in order to determine where the artifacts folder should be located.</target>
         <note>{StrBegin="NETSDK1200: "}</note>
-=======
+      </trans-unit>
       <trans-unit id="UnsupportedTargetPlatformIdentifierWithWorkloadsDisabled">
         <source>NETSDK1208: The target platform identifier {0} was not recognized. This is because MSBuildEnableWorkloadResolver is set to false which disables .NET SDK Workloads which is required for this identifer. Unset this environment variable or MSBuild property to enable workloads.</source>
         <target state="new">NETSDK1208: The target platform identifier {0} was not recognized. This is because MSBuildEnableWorkloadResolver is set to false which disables .NET SDK Workloads which is required for this identifer. Unset this environment variable or MSBuild property to enable workloads.</target>
         <note>{StrBegin="NETSDK1208: "}</note>
->>>>>>> 46ff42eb
       </trans-unit>
       <trans-unit id="UseWpfOrUseWindowsFormsRequiresWindowsDesktopFramework">
         <source>NETSDK1107: Microsoft.NET.Sdk.WindowsDesktop is required to build Windows desktop applications. 'UseWpf' and 'UseWindowsForms' are not supported by the current SDK.</source>
