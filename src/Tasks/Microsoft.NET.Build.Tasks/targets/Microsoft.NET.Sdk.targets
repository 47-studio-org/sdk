--- conflicted
+++ resolved
@@ -289,10 +289,6 @@
     </PropertyGroup>
 
     <GenerateRuntimeConfigurationFiles AssetsFilePath="$(ProjectAssetsFile)"
-<<<<<<< HEAD
-                                       TargetFramework="$(TargetFramework)"
-=======
->>>>>>> ae63f81e
                                        TargetFrameworkMoniker="$(TargetFrameworkMoniker)"
                                        TargetPlatformMoniker="$(TargetPlatformMoniker)"
                                        RuntimeConfigPath="$(ProjectRuntimeConfigFilePath)"
