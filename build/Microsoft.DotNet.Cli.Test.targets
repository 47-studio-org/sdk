<Project ToolsVersion="14.0" DefaultTargets="Test">
  <Import Project="$([MSBuild]::GetDirectoryNameOfFileAbove($(MSBuildThisFileDirectory), dir.props))\dir.props" />

  <PropertyGroup>
    <PathSeparator>/</PathSeparator>
    <PathSeparator Condition=" '$(OSName)' == 'win' ">\</PathSeparator>
  </PropertyGroup>

  <Import Project="test/TestPackageProjects.targets" />
  <Import Project="test/TestProjects.targets" />

  <Target Name="Test"
          Condition=" '$(CLIBUILD_SKIP_TESTS)' != 'true' "
          DependsOnTargets="BuildTests;">

    <PropertyGroup>
      <PathListSeparator>:</PathListSeparator>
      <PathListSeparator Condition=" '$(OSName)' == 'win' ">%3b</PathListSeparator>
      <ExecPath>$(Stage2Directory)$(PathListSeparator)$(PATH)</ExecPath>
      <ExecPath Condition=" '$(OSName)' == 'win' ">$(Stage2Directory)</ExecPath>
      <TestArtifactsEnv>$(TestArtifactsDir)</TestArtifactsEnv>
    </PropertyGroup>

    <ItemGroup>
      <TestTaskEnvironmentVariables Include="PATH=$(ExecPath)" />
      <TestTaskEnvironmentVariables Include="TEST_ARTIFACTS=$(TestArtifactsEnv)" />
    </ItemGroup>

    <PropertyGroup>
      <RunTestEnvironmentVariables>@(TestTaskEnvironmentVariables)</RunTestEnvironmentVariables>
    </PropertyGroup>

    <ItemGroup>
      <ProjectsToTest Include="build/test/RunTest.proj">
        <Properties>
          CLIBuildDll=$(CLIBuildDll); 
          Configuration=$(Configuration);
          EnvironmentVariables=$(RunTestEnvironmentVariables);
          TestProject=%(TestProjects.Identity);
          TestResultXmlDir=$(TestResultXmlDir);
          ToolPath=$(Stage2Directory);
          WorkingDirectory=$([System.IO.Directory]::GetParent(%(TestProjects.Identity))) 
        </Properties>
      </ProjectsToTest>
    </ItemGroup>

    <Message Text="Starting test execution" Importance="High" />
  
    <MSBuild
      BuildInParallel="True"
      Projects="@(ProjectsToTest)">
    </MSBuild>

    <Message Text="Finished test execution" Importance="High" />
  </Target>

  <Target Name="PrepareTests"
          DependsOnTargets="Init;
                            SetupTestProjectData">
    <PropertyGroup>
      <TestPackageBuildVersionSuffix>$(CommitCount)</TestPackageBuildVersionSuffix>
      <TestOutputDir>$(RepoRoot)/artifacts/testpackages/</TestOutputDir>
      <TestPackagesBuildDir>$(TestOutputDir)/packagesBuild/</TestPackagesBuildDir>
      <TestPackagesDir>$(TestOutputDir)/packages/</TestPackagesDir>
      <TestArtifactsDir>$(TestOutputDir)/artifacts/</TestArtifactsDir>
      <TestResultXmlDir>$(TestOutputDir)/results/</TestResultXmlDir>
      <TestDirectory>$(RepoRoot)/test/</TestDirectory>
      <DotnetUnderTest>$(Stage2Directory)</DotnetUnderTest>
    </PropertyGroup>

    <MakeDir Directories="$(TestPackagesDir)" Condition="!Exists('$(TestPackagesDir)')"/>
  </Target>

  <Target Name="RestoreTests"
          DependsOnTargets="PrepareTests;
                            CreateTestAssetPackageNuPkgs;">
    <DotNetRestore ToolPath="$(Stage0Directory)"
                   ProjectPath="&quot;$(TestDirectory)/Microsoft.DotNet.Cli.Tests.sln&quot;" />
  </Target>

  <Target Name="BuildTests"
          DependsOnTargets="RestoreTests;">
    <DotNetBuild ToolPath="$(Stage0Directory)"
                 ProjectPath="&quot;$(TestDirectory)/Microsoft.DotNet.Cli.Tests.sln&quot;" />
  </Target>

  <Target Name="CreateTestAssetPackageNuPkgs"
          DependsOnTargets="SetupTestPackageProjectData;"
          Outputs="%(TestPackageProject.Identity)">

<<<<<<< HEAD
    <PropertyGroup>
      <Framework>%(TestPackageProject.Framework)</Framework>
      <DoPackRuntime Condition=" '$(Framework)' == 'net45' Or '$(Framework)' == 'net451' ">true</DoPackRuntime>
      <DotNetPackMsbuildArgs>/p:TargetFramework=$(Framework)</DotNetPackMsbuildArgs>
      <DotNetPackMsbuildArgs Condition=" '$(IsDesktopAvailable)' == 'True' And '%(TestPackageProject.PackRuntime)' != '' And '$(DoPackRuntime)' != '' ">/p:RuntimeIdentifier=%(TestPackageProject.PackRuntime)</DotNetPackMsbuildArgs>
    </PropertyGroup>

    <DotNetRestore ToolPath="$(Stage2Directory)"
=======
    <DotNetRestore ToolPath="$(Stage0Directory)"
                   Source="$(TestPackagesDir)"
>>>>>>> 45727ab4
                   ConfigFile="$(RepoRoot)\NuGet.Config"
                   ProjectPath="%(TestPackageProject.ProjectPath)" />
 
    <!-- https://github.com/NuGet/Home/issues/4063 -->
    <DotNetPack Output="$(TestPackagesDir)"
                ProjectPath="%(TestPackageProject.ProjectPath)"
                ToolPath="$(Stage0Directory)"
                VersionSuffix="%(TestPackageProject.VersionSuffix)"
                MsbuildArgs="%(TestPackageProject.MsbuildArgs) /p:SdkNuGetVersion=$(SdkNugetVersion)" />

  </Target>
</Project><|MERGE_RESOLUTION|>--- conflicted
+++ resolved
@@ -88,19 +88,8 @@
           DependsOnTargets="SetupTestPackageProjectData;"
           Outputs="%(TestPackageProject.Identity)">
 
-<<<<<<< HEAD
-    <PropertyGroup>
-      <Framework>%(TestPackageProject.Framework)</Framework>
-      <DoPackRuntime Condition=" '$(Framework)' == 'net45' Or '$(Framework)' == 'net451' ">true</DoPackRuntime>
-      <DotNetPackMsbuildArgs>/p:TargetFramework=$(Framework)</DotNetPackMsbuildArgs>
-      <DotNetPackMsbuildArgs Condition=" '$(IsDesktopAvailable)' == 'True' And '%(TestPackageProject.PackRuntime)' != '' And '$(DoPackRuntime)' != '' ">/p:RuntimeIdentifier=%(TestPackageProject.PackRuntime)</DotNetPackMsbuildArgs>
-    </PropertyGroup>
-
     <DotNetRestore ToolPath="$(Stage2Directory)"
-=======
-    <DotNetRestore ToolPath="$(Stage0Directory)"
                    Source="$(TestPackagesDir)"
->>>>>>> 45727ab4
                    ConfigFile="$(RepoRoot)\NuGet.Config"
                    ProjectPath="%(TestPackageProject.ProjectPath)" />
  
