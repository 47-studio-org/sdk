--- conflicted
+++ resolved
@@ -142,15 +142,12 @@
       WorkingDirectory="$(RepoRoot)"
       Condition="$(IsRootRepo) == 'true'" />
 
-<<<<<<< HEAD
-=======
     <!-- Needed in cases where source-build is pinned to a version of the root repo. -->
     <Exec
       Command="git reset --hard $(RepoSha)"
       WorkingDirectory="$(TarballRepoSourceDir)"
       Condition="$(IsRootRepo) == 'true'" />
 
->>>>>>> 9e2d698b
     <Exec
       Command="git init $(TarballRepoSourceDir)"
       WorkingDirectory="$(RepoRoot)"
