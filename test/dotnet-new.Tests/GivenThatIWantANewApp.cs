﻿// Copyright (c) .NET Foundation and contributors. All rights reserved.
// Licensed under the MIT license. See LICENSE file in the project root for full license information.

using System;
using System.IO;
using System.Linq;
using System.Xml.Linq;
using FluentAssertions;
using Microsoft.DotNet.Tools.Test.Utilities;
using Microsoft.Extensions.DependencyModel;
using Xunit;

namespace Microsoft.DotNet.New.Tests
{
    public class GivenThatIWantANewApp : TestBase
    {
        [Fact]
        public void When_dotnet_new_is_invoked_multiple_times_it_should_fail()
        {
            var rootPath = TestAssets.CreateTestDirectory().FullName;

            new NewCommand()
                .WithWorkingDirectory(rootPath)
                .Execute($"console --debug:ephemeral-hive --no-restore");

            DateTime expectedState = Directory.GetLastWriteTime(rootPath);

            var result = new NewCommand()
                .WithWorkingDirectory(rootPath)
                .ExecuteWithCapturedOutput($"console --debug:ephemeral-hive --no-restore");

            DateTime actualState = Directory.GetLastWriteTime(rootPath);

            Assert.Equal(expectedState, actualState);

            result.Should().Fail();
        }
<<<<<<< HEAD

        [Fact]
        public void RestoreDoesNotUseAnyCliProducedPackagesOnItsTemplates()
        {
            string[] cSharpTemplates = new[] { "console", "classlib", "mstest", "xunit", "web", "mvc", "webapi" };

            var rootPath = TestAssets.CreateTestDirectory().FullName;
            var packagesDirectory = Path.Combine(rootPath, "packages");

            var configFile = Path.Combine(RepoDirectoriesProvider.RepoRoot, "NuGet.Config");

            foreach (string cSharpTemplate in cSharpTemplates)
            {
                var projectFolder = Path.Combine(rootPath, cSharpTemplate + "1");
                Directory.CreateDirectory(projectFolder);
                CreateAndRestoreNewProject(cSharpTemplate, projectFolder, packagesDirectory, configFile);
            }

            Directory.EnumerateFiles(packagesDirectory, $"*.nupkg", SearchOption.AllDirectories)
                .Should().NotContain(p => p.Contains("Microsoft.DotNet.Cli.Utils"));
        }

        private void CreateAndRestoreNewProject(
            string projectType,
            string projectFolder,
            string packagesDirectory,
            string configFile)
        {
            new NewCommand()
                .WithWorkingDirectory(projectFolder)
                .Execute($"{projectType} --debug:ephemeral-hive --no-restore")
                .Should().Pass();

            new RestoreCommand()
                .WithWorkingDirectory(projectFolder)
                .Execute($"--configfile {configFile} --packages {packagesDirectory}")
                .Should().Pass();
        }
=======
>>>>>>> 81b1c8d2
    }
}<|MERGE_RESOLUTION|>--- conflicted
+++ resolved
@@ -35,46 +35,5 @@
 
             result.Should().Fail();
         }
-<<<<<<< HEAD
-
-        [Fact]
-        public void RestoreDoesNotUseAnyCliProducedPackagesOnItsTemplates()
-        {
-            string[] cSharpTemplates = new[] { "console", "classlib", "mstest", "xunit", "web", "mvc", "webapi" };
-
-            var rootPath = TestAssets.CreateTestDirectory().FullName;
-            var packagesDirectory = Path.Combine(rootPath, "packages");
-
-            var configFile = Path.Combine(RepoDirectoriesProvider.RepoRoot, "NuGet.Config");
-
-            foreach (string cSharpTemplate in cSharpTemplates)
-            {
-                var projectFolder = Path.Combine(rootPath, cSharpTemplate + "1");
-                Directory.CreateDirectory(projectFolder);
-                CreateAndRestoreNewProject(cSharpTemplate, projectFolder, packagesDirectory, configFile);
-            }
-
-            Directory.EnumerateFiles(packagesDirectory, $"*.nupkg", SearchOption.AllDirectories)
-                .Should().NotContain(p => p.Contains("Microsoft.DotNet.Cli.Utils"));
-        }
-
-        private void CreateAndRestoreNewProject(
-            string projectType,
-            string projectFolder,
-            string packagesDirectory,
-            string configFile)
-        {
-            new NewCommand()
-                .WithWorkingDirectory(projectFolder)
-                .Execute($"{projectType} --debug:ephemeral-hive --no-restore")
-                .Should().Pass();
-
-            new RestoreCommand()
-                .WithWorkingDirectory(projectFolder)
-                .Execute($"--configfile {configFile} --packages {packagesDirectory}")
-                .Should().Pass();
-        }
-=======
->>>>>>> 81b1c8d2
     }
 }