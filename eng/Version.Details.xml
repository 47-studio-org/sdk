--- conflicted
+++ resolved
@@ -1,19 +1,9 @@
 <?xml version="1.0" encoding="utf-8"?>
 <Dependencies>
   <ProductDependencies>
-<<<<<<< HEAD
-    <Dependency Name="Microsoft.Bcl.AsyncInterfaces" Version="8.0.0">
-      <Uri>https://github.com/dotnet/runtime</Uri>
-      <Sha>488a8a3521610422e8fbe22d5cc66127f3dce3dc</Sha>
-    </Dependency>
-    <Dependency Name="Microsoft.CodeAnalysis" Version="4.8.0-3.23524.11">
-      <Uri>https://github.com/dotnet/roslyn</Uri>
-      <Sha>f43cd10b737b6343956dee421cff8c50b602c788</Sha>
-=======
     <Dependency Name="Microsoft.CodeAnalysis" Version="4.9.0-1.23520.1">
       <Uri>https://github.com/dotnet/roslyn</Uri>
       <Sha>4414e2ffe333e304e7d9b2122f88242a23ab25a6</Sha>
->>>>>>> d71cadeb
       <SourceBuild RepoName="roslyn" ManagedOnly="true" />
     </Dependency>
     <Dependency Name="Microsoft.SourceBuild.Intermediate.source-build-externals" Version="9.0.0-alpha.1.23518.2">
@@ -63,15 +53,9 @@
     </Dependency>
   </ProductDependencies>
   <ToolsetDependencies>
-<<<<<<< HEAD
-    <Dependency Name="Microsoft.DotNet.Arcade.Sdk" Version="8.0.0-beta.23525.4">
-      <Uri>https://github.com/dotnet/arcade</Uri>
-      <Sha>a57022b44f3ff23de925530ea1d27da9701aed57</Sha>
-=======
     <Dependency Name="Microsoft.DotNet.Arcade.Sdk" Version="9.0.0-beta.23528.2">
       <Uri>https://github.com/dotnet/arcade</Uri>
       <Sha>bb2b4326ddf03d86c92bd125dba87e9d8df63463</Sha>
->>>>>>> d71cadeb
       <SourceBuild RepoName="arcade" ManagedOnly="true" />
     </Dependency>
     <Dependency Name="Microsoft.DotNet.XliffTasks" Version="9.0.0-beta.23528.2">
