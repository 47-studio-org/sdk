--- conflicted
+++ resolved
@@ -15,15 +15,9 @@
     </Dependency>
   </ProductDependencies>
   <ToolsetDependencies>
-<<<<<<< HEAD
-    <Dependency Name="Microsoft.DotNet.Arcade.Sdk" Version="6.0.0-beta.21614.2">
-      <Uri>https://github.com/dotnet/arcade</Uri>
-      <Sha>47f8ea1d7ef3efd5d4fa93ccb79ccccf4182095e</Sha>
-=======
     <Dependency Name="Microsoft.DotNet.Arcade.Sdk" Version="7.0.0-beta.21615.1">
       <Uri>https://github.com/dotnet/arcade</Uri>
       <Sha>943d03f62955c771825dfa1f1bdeb8f853a2d7dd</Sha>
->>>>>>> d6c6ac90
     </Dependency>
   </ToolsetDependencies>
 </Dependencies>