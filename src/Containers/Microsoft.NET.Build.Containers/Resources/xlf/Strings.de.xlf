--- conflicted
+++ resolved
@@ -87,14 +87,8 @@
         <note>{StrBegin="CONTAINER1001: "}</note>
       </trans-unit>
       <trans-unit id="ContainerBuilder_ImageUploadedToLocalDaemon">
-<<<<<<< HEAD
-        <source>Pushed container '{0}' to Docker daemon.</source>
-        <target state="translated">Der Container „{0}“ wurde per Push an den Docker-Daemon
-          übertragen.</target>
-=======
         <source>Pushed image '{0}' to {1}.</source>
         <target state="new">Pushed image '{0}' to {1}.</target>
->>>>>>> 02e27e53
         <note />
       </trans-unit>
       <trans-unit id="ContainerBuilder_ImageUploadedToRegistry">
